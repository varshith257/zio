--- conflicted
+++ resolved
@@ -498,14 +498,9 @@
       Seq(
         "co.fs2"                    %% "fs2-core"       % "2.5.6",
         "com.google.code.findbugs"   % "jsr305"         % "3.0.2",
-<<<<<<< HEAD
-        "com.twitter"               %% "util-core"      % "21.4.0",
-        "com.typesafe.akka"         %% "akka-stream"    % "2.6.14",
-        "io.github.timwspence"      %% "cats-stm"       % "0.8.0",
-=======
         "com.twitter"               %% "util-core"      % "21.5.0",
         "com.typesafe.akka"         %% "akka-stream"    % "2.6.15",
->>>>>>> 50465f01
+        "io.github.timwspence"      %% "cats-stm"       % "0.8.0",
         "io.monix"                  %% "monix"          % "3.4.0",
         "io.projectreactor"          % "reactor-core"   % "3.4.6",
         "io.reactivex.rxjava2"       % "rxjava"         % "2.2.21",
