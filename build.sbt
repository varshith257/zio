import BuildHelper._
import MimaSettings.mimaSettings
import explicitdeps.ExplicitDepsPlugin.autoImport.moduleFilterRemoveValue
import sbt.Keys

Global / onChangedBuildSource := ReloadOnSourceChanges

inThisBuild(
  List(
    organization := "dev.zio",
    homepage := Some(url("https://zio.dev")),
    licenses := List(
      "Apache-2.0" -> url("http://www.apache.org/licenses/LICENSE-2.0")
    ),
    developers := List(
      Developer(
        "jdegoes",
        "John De Goes",
        "john@degoes.net",
        url("http://degoes.net")
      )
    )
  )
)

addCommandAlias("build", "; prepare; testJVM")
addCommandAlias("prepare", "; fix; fmt")
addCommandAlias(
  "fix",
  "all compile:scalafix test:scalafix; all scalafmtSbt scalafmtAll"
)
addCommandAlias(
  "fixCheck",
  "; compile:scalafix --check ; test:scalafix --check"
)
addCommandAlias("fmt", "all root/scalafmtSbt root/scalafmtAll")
addCommandAlias("fmtCheck", "all root/scalafmtSbtCheck root/scalafmtCheckAll")
addCommandAlias("check", "; scalafmtSbtCheck; scalafmtCheckAll; compile:scalafix --check; test:scalafix --check")
addCommandAlias(
  "compileJVM",
  ";coreTestsJVM/test:compile;stacktracerJVM/test:compile;streamsTestsJVM/test:compile;testTestsJVM/test:compile;testMagnoliaTestsJVM/test:compile;testRefinedJVM/test:compile;testRunnerJVM/test:compile;examplesJVM/test:compile;macrosTestsJVM/test:compile"
)
addCommandAlias(
  "testNative",
  ";coreNative/compile;stacktracerNative/compile;streamsNative/compile;testNative/compile;testRunnerNative/compile"
)
addCommandAlias(
  "testJVM",
  ";coreTestsJVM/test;stacktracerJVM/test;streamsTestsJVM/test;testTestsJVM/test;testMagnoliaTestsJVM/test;testRefinedJVM/test;testRunnerJVM/test:run;examplesJVM/test:compile;benchmarks/test:compile;macrosTestsJVM/test;testJunitRunnerTestsJVM/test"
)
addCommandAlias(
  "testJVMNoBenchmarks",
  ";coreTestsJVM/test;stacktracerJVM/test;streamsTestsJVM/test;testTestsJVM/test;testMagnoliaTestsJVM/test;testRefinedJVM/test:compile;testRunnerJVM/test:run;examplesJVM/test:compile"
)
addCommandAlias(
  "testJVMDotty",
  ";coreTestsJVM/test;stacktracerJVM/test:compile;streamsTestsJVM/test;testTestsJVM/test;testMagnoliaTestsJVM/test;testRefinedJVM/test;testRunnerJVM/test:run;examplesJVM/test:compile"
)
addCommandAlias(
  "testJVM211",
  ";coreTestsJVM/test;stacktracerJVM/test;streamsTestsJVM/test;testTestsJVM/test;testRunnerJVM/test:run;examplesJVM/test:compile;macrosTestsJVM/test"
)
addCommandAlias(
  "testJS",
  ";coreTestsJS/test;stacktracerJS/test;streamsTestsJS/test;testTestsJS/test;testMagnoliaTestsJS/test;testRefinedJS/test;examplesJS/test:compile;macrosTestsJS/test"
)
addCommandAlias(
  "testJS211",
  ";coreTestsJS/test;stacktracerJS/test;streamsTestsJS/test;testTestsJS/test;examplesJS/test:compile;macrosJS/test"
)
addCommandAlias(
  "mimaChecks",
  "all coreJVM/mimaReportBinaryIssues streamsJVM/mimaReportBinaryIssues testJVM/mimaReportBinaryIssues"
)

lazy val root = project
  .in(file("."))
  .settings(
    name := "zio",
    publish / skip := true,
    console := (coreJVM / Compile / console).value,
    unusedCompileDependenciesFilter -= moduleFilter(
      "org.scala-js",
      "scalajs-library"
    ),
    welcomeMessage
  )
  .aggregate(
    coreJVM,
    coreJS,
    coreNative,
    coreTestsJVM,
    coreTestsJS,
    macrosJVM,
    macrosJS,
    docs,
    streamsJVM,
    streamsJS,
    streamsNative,
    streamsTestsJVM,
    streamsTestsJS,
    benchmarks,
    testJVM,
    testJS,
    testNative,
    testTestsJVM,
    testTestsJS,
    stacktracerJS,
    stacktracerJVM,
    stacktracerNative,
    testRunnerJS,
    testRunnerJVM,
    testRunnerNative,
    testJunitRunnerJVM,
    testJunitRunnerTestsJVM,
    testMagnoliaJVM,
    testMagnoliaJS,
    testRefinedJVM,
    testRefinedJS
  )
  .enablePlugins(ScalaJSPlugin)

lazy val core = crossProject(JSPlatform, JVMPlatform, NativePlatform)
  .in(file("core"))
  .dependsOn(stacktracer)
  .settings(stdSettings("zio"))
  .settings(crossProjectSettings)
  .settings(buildInfoSettings("zio"))
  .settings(libraryDependencies += "dev.zio" %%% "izumi-reflect" % "1.1.0")
  .enablePlugins(BuildInfoPlugin)

lazy val coreJVM = core.jvm
  .settings(dottySettings)
  .settings(replSettings)
  .settings(mimaSettings(failOnProblem = false))

lazy val coreJS = core.js

lazy val coreNative = core.native
  .settings(nativeSettings)
  .settings(
    libraryDependencies ++= Seq(
      "com.github.lolgab" %%% "native-loop-core" % "0.2.0"
    )
  )

lazy val coreTests = crossProject(JSPlatform, JVMPlatform)
  .in(file("core-tests"))
  .dependsOn(core)
  .dependsOn(test)
  .settings(stdSettings("core-tests"))
  .settings(crossProjectSettings)
  .settings(testFrameworks += new TestFramework("zio.test.sbt.ZTestFramework"))
  .dependsOn(testRunner)
  .settings(buildInfoSettings("zio"))
  .settings(publish / skip := true)
  .settings(
    Compile / classLoaderLayeringStrategy := ClassLoaderLayeringStrategy.Flat
  )
  .enablePlugins(BuildInfoPlugin)

lazy val coreTestsJVM = coreTests.jvm
  .settings(dottySettings)
  .configure(_.enablePlugins(JCStressPlugin))
  .settings(replSettings)

lazy val coreTestsJS = coreTests.js

lazy val macros = crossProject(JSPlatform, JVMPlatform)
  .in(file("macros"))
  .dependsOn(core)
  .settings(stdSettings("zio-macros"))
  .settings(crossProjectSettings)
  .settings(macroDefinitionSettings)
  .settings(macroExpansionSettings)

lazy val macrosJVM = macros.jvm
lazy val macrosJS  = macros.js

lazy val macrosTests = crossProject(JSPlatform, JVMPlatform)
  .in(file("macros-tests"))
  .dependsOn(macros)
  .settings(stdSettings("macros-tests"))
  .settings(crossProjectSettings)
  .settings(macroDefinitionSettings)
  .settings(macroExpansionSettings)
  .settings(testFrameworks += new TestFramework("zio.test.sbt.ZTestFramework"))
  .dependsOn(testRunner)
  .settings(buildInfoSettings("zio"))
  .settings(publish / skip := true)
  .enablePlugins(BuildInfoPlugin)

lazy val macrosTestsJVM = macrosTests.jvm
lazy val macrosTestsJS  = macrosTests.js

lazy val streams = crossProject(JSPlatform, JVMPlatform, NativePlatform)
  .in(file("streams"))
  .dependsOn(core)
  .settings(stdSettings("zio-streams"))
  .settings(crossProjectSettings)
  .settings(buildInfoSettings("zio.stream"))
  .settings(streamReplSettings)
  .enablePlugins(BuildInfoPlugin)

lazy val streamsJVM = streams.jvm
  .settings(dottySettings)
  // No bincompat on streams yet
  .settings(mimaSettings(failOnProblem = false))

lazy val streamsJS = streams.js

lazy val streamsNative = streams.native
  .settings(nativeSettings)

lazy val streamsTests = crossProject(JSPlatform, JVMPlatform)
  .in(file("streams-tests"))
  .dependsOn(streams)
  .dependsOn(coreTests % "test->test;compile->compile")
  .settings(stdSettings("streams-tests"))
  .settings(crossProjectSettings)
  .settings(testFrameworks += new TestFramework("zio.test.sbt.ZTestFramework"))
  .dependsOn(testRunner)
  .settings(buildInfoSettings("zio.stream"))
  .settings(publish / skip := true)
  .settings(
    Compile / classLoaderLayeringStrategy := ClassLoaderLayeringStrategy.AllLibraryJars
  )
  .enablePlugins(BuildInfoPlugin)

lazy val streamsTestsJVM = streamsTests.jvm
  .dependsOn(coreTestsJVM % "test->compile")
  .settings(dottySettings)

lazy val streamsTestsJS = streamsTests.js

lazy val test = crossProject(JSPlatform, JVMPlatform, NativePlatform)
  .in(file("test"))
  .dependsOn(core, streams)
  .settings(stdSettings("zio-test"))
  .settings(crossProjectSettings)
  .settings(macroDefinitionSettings)
  .settings(macroExpansionSettings)
  .settings(
    libraryDependencies ++= Seq(
      ("org.portable-scala" %%% "portable-scala-reflect" % "1.1.1")
        .cross(CrossVersion.for3Use2_13)
    )
  )

lazy val testJVM = test.jvm
  .settings(dottySettings)
  // No bincompat on zio-test yet
  .settings(mimaSettings(failOnProblem = false))
lazy val testJS = test.js
  .settings(
    libraryDependencies ++= List(
      "io.github.cquiroz" %%% "scala-java-time"      % "2.2.1",
      "io.github.cquiroz" %%% "scala-java-time-tzdb" % "2.2.1"
    )
  )
lazy val testNative = test.native
  .settings(nativeSettings)
  .settings(libraryDependencies += "org.ekrich" %%% "sjavatime" % "1.1.3")

lazy val testTests = crossProject(JSPlatform, JVMPlatform)
  .in(file("test-tests"))
  .dependsOn(test)
  .settings(stdSettings("test-tests"))
  .settings(crossProjectSettings)
  .settings(testFrameworks += new TestFramework("zio.test.sbt.ZTestFramework"))
  .dependsOn(testRunner)
  .settings(buildInfoSettings("zio.test"))
  .settings(publish / skip := true)
  .settings(macroExpansionSettings)
  .enablePlugins(BuildInfoPlugin)

lazy val testTestsJVM = testTests.jvm.settings(dottySettings)
lazy val testTestsJS  = testTests.js

lazy val testMagnolia = crossProject(JVMPlatform, JSPlatform)
  .in(file("test-magnolia"))
  .dependsOn(test)
  .settings(stdSettings("zio-test-magnolia"))
  .settings(crossProjectSettings)
  .settings(macroDefinitionSettings)
  .settings(
    crossScalaVersions --= Seq(Scala211),
    scalacOptions ++= {
      if (scalaVersion.value == ScalaDotty) {
        Seq.empty
      } else {
        Seq("-language:experimental.macros")
      }
    },
    libraryDependencies ++= {
      if (scalaVersion.value == ScalaDotty) {
        Seq.empty
      } else {
        Seq(
          ("com.propensive" %%% "magnolia" % "0.17.0")
            .exclude("org.scala-lang", "scala-compiler")
        )
      }
    }
  )

lazy val testMagnoliaJVM = testMagnolia.jvm
  .settings(dottySettings)
lazy val testMagnoliaJS = testMagnolia.js

lazy val testMagnoliaTests = crossProject(JVMPlatform, JSPlatform)
  .in(file("test-magnolia-tests"))
  .dependsOn(testMagnolia)
  .dependsOn(testTests % "test->test;compile->compile")
  .settings(stdSettings("test-magnolia-tests"))
  .settings(crossProjectSettings)
  .settings(testFrameworks += new TestFramework("zio.test.sbt.ZTestFramework"))
  .dependsOn(testRunner)
  .settings(buildInfoSettings("zio.test"))
  .settings(publish / skip := true)
  .enablePlugins(BuildInfoPlugin)

lazy val testMagnoliaTestsJVM = testMagnoliaTests.jvm
  .settings(dottySettings)
lazy val testMagnoliaTestsJS = testMagnoliaTests.js

lazy val testRefined = crossProject(JVMPlatform, JSPlatform)
  .in(file("test-refined"))
  .dependsOn(testMagnolia)
  .settings(stdSettings("zio-test-refined"))
  .settings(crossProjectSettings)
  .settings(macroDefinitionSettings)
  .settings(
    crossScalaVersions --= Seq(Scala211),
    libraryDependencies ++=
      Seq(
        ("eu.timepit" %% "refined" % "0.9.23").cross(CrossVersion.for3Use2_13)
      )
  )

lazy val testRefinedJVM = testRefined.jvm
  .settings(dottySettings)
lazy val testRefinedJS = testRefined.js

lazy val stacktracer = crossProject(JSPlatform, JVMPlatform, NativePlatform)
  .in(file("stacktracer"))
  .settings(stdSettings("zio-stacktracer"))
  .settings(crossProjectSettings)
  .settings(buildInfoSettings("zio.internal.stacktracer"))
  .enablePlugins(BuildInfoPlugin)

lazy val stacktracerJS = stacktracer.js
lazy val stacktracerJVM = stacktracer.jvm
  .settings(dottySettings)
  .settings(replSettings)

lazy val stacktracerNative = stacktracer.native
  .settings(nativeSettings)
  .settings(scalacOptions -= "-Xfatal-warnings") // Issue 3112

lazy val testRunner = crossProject(JSPlatform, JVMPlatform, NativePlatform)
  .in(file("test-sbt"))
  .settings(stdSettings("zio-test-sbt"))
  .settings(crossProjectSettings)
  .settings(Test / run / mainClass := Some("zio.test.sbt.TestMain"))
  .dependsOn(core)
  .dependsOn(test)

lazy val testRunnerJVM = testRunner.jvm
  .settings(dottySettings)
  .settings(libraryDependencies ++= Seq("org.scala-sbt" % "test-interface" % "1.0"))
lazy val testRunnerJS = testRunner.js
  .settings(libraryDependencies ++= Seq("org.scala-js" %% "scalajs-test-interface" % scalaJSVersion))
lazy val testRunnerNative = testRunner.native
  .settings(nativeSettings)
  .settings(libraryDependencies ++= Seq("org.scala-native" %%% "test-interface" % nativeVersion))

lazy val testJunitRunner = crossProject(JVMPlatform)
  .in(file("test-junit"))
  .settings(stdSettings("zio-test-junit"))
  .settings(crossProjectSettings)
  .settings(libraryDependencies ++= Seq("junit" % "junit" % "4.13.2"))
  .dependsOn(test)

lazy val testJunitRunnerJVM = testJunitRunner.jvm.settings(dottySettings)

lazy val testJunitRunnerTests = crossProject(JVMPlatform)
  .in(file("test-junit-tests"))
  .settings(stdSettings("test-junit-tests"))
  .settings(crossProjectSettings)
  .settings(Test / fork := true)
  .settings(Test / javaOptions ++= {
    Seq(
      s"-Dproject.dir=${baseDirectory.value}",
      s"-Dproject.version=${version.value}",
      s"-Dscala.version=${scalaVersion.value}",
      s"-Dscala.compat.version=${scalaBinaryVersion.value}"
    )
  })
  .settings(publish / skip := true)
  .settings(testFrameworks += new TestFramework("zio.test.sbt.ZTestFramework"))
  .settings(
    libraryDependencies ++= Seq(
      "junit"                   % "junit"     % "4.13.2" % Test,
      "org.scala-lang.modules" %% "scala-xml" % "1.3.0"  % Test,
      // required to run embedded maven in the tests
      "org.apache.maven"       % "maven-embedder"         % "3.8.1"  % Test,
      "org.apache.maven"       % "maven-compat"           % "3.8.1"  % Test,
      "org.apache.maven.wagon" % "wagon-http"             % "3.4.3"  % Test,
      "org.eclipse.aether"     % "aether-connector-basic" % "1.1.0"  % Test,
      "org.eclipse.aether"     % "aether-transport-wagon" % "1.1.0"  % Test,
      "org.slf4j"              % "slf4j-simple"           % "1.7.30" % Test
    )
  )
  .dependsOn(test)
  .dependsOn(testRunner)

lazy val testJunitRunnerTestsJVM = testJunitRunnerTests.jvm
  .settings(dottySettings)
  // publish locally so embedded maven runs against locally compiled zio
  .settings(
    Test / Keys.test :=
      (Test / Keys.test)
        .dependsOn(testJunitRunnerJVM / publishM2)
        .dependsOn(testJVM / publishM2)
        .dependsOn(coreJVM / publishM2)
        .dependsOn(streamsJVM / publishM2)
        .dependsOn(stacktracerJVM / publishM2)
        .value
  )

/**
 * Examples sub-project that is not included in the root project.
 * To run tests :
 * `sbt "examplesJVM/test"`
 */
lazy val examples = crossProject(JVMPlatform, JSPlatform)
  .in(file("examples"))
  .settings(stdSettings("examples"))
  .settings(crossProjectSettings)
  .settings(macroExpansionSettings)
  .settings(scalacOptions += "-Xfatal-warnings")
  .settings(testFrameworks += new TestFramework("zio.test.sbt.ZTestFramework"))
  .dependsOn(macros, testRunner)

lazy val examplesJS = examples.js
lazy val examplesJVM = examples.jvm
  .settings(dottySettings)
  .dependsOn(testJunitRunnerJVM)

lazy val benchmarks = project.module
  .dependsOn(coreJVM, streamsJVM, testJVM)
  .enablePlugins(JmhPlugin)
  .settings(replSettings)
  .settings(
    // skip 2.11 benchmarks because akka stop supporting scala 2.11 in 2.6.x
    crossScalaVersions -= Scala211,
    //
    publish / skip := true,
    libraryDependencies ++=
      Seq(
        "co.fs2"                    %% "fs2-core"       % "2.5.4",
        "com.google.code.findbugs"   % "jsr305"         % "3.0.2",
        "com.twitter"               %% "util-core"      % "21.3.0",
<<<<<<< HEAD
        "com.typesafe.akka"         %% "akka-stream"    % "2.6.13",
        "io.github.timwspence"      %% "cats-stm"       % "0.8.0",
=======
        "com.typesafe.akka"         %% "akka-stream"    % "2.6.14",
>>>>>>> e0a2da7b
        "io.monix"                  %% "monix"          % "3.3.0",
        "io.projectreactor"          % "reactor-core"   % "3.4.4",
        "io.reactivex.rxjava2"       % "rxjava"         % "2.2.21",
        "org.jctools"                % "jctools-core"   % "3.3.0",
        "org.ow2.asm"                % "asm"            % "9.1",
        "org.scala-lang"             % "scala-compiler" % scalaVersion.value % Provided,
        "org.scala-lang"             % "scala-reflect"  % scalaVersion.value,
        "org.typelevel"             %% "cats-effect"    % "2.4.1",
        "org.scalacheck"            %% "scalacheck"     % "1.15.3",
        "qa.hedgehog"               %% "hedgehog-core"  % "0.6.5",
        "com.github.japgolly.nyaya" %% "nyaya-gen"      % "0.9.2"
      ),
    unusedCompileDependenciesFilter -= libraryDependencies.value
      .map(moduleid =>
        moduleFilter(
          organization = moduleid.organization,
          name = moduleid.name
        )
      )
      .reduce(_ | _),
    Compile / console / scalacOptions := Seq(
      "-Ypartial-unification",
      "-language:higherKinds",
      "-language:existentials",
      "-Yno-adapted-args",
      "-Xsource:2.13",
      "-Yrepl-class-based"
    ),
    resolvers += Resolver.url(
      "bintray-scala-hedgehog",
      url("https://dl.bintray.com/hedgehogqa/scala-hedgehog")
    )(Resolver.ivyStylePatterns)
  )

lazy val jsdocs = project
  .settings(libraryDependencies += "org.scala-js" %%% "scalajs-dom" % "1.0.0")
  .enablePlugins(ScalaJSPlugin)
lazy val docs = project.module
  .in(file("zio-docs"))
  .settings(
    publish / skip := true,
    moduleName := "zio-docs",
    unusedCompileDependenciesFilter -= moduleFilter("org.scalameta", "mdoc"),
    scalacOptions -= "-Yno-imports",
    scalacOptions -= "-Xfatal-warnings",
    scalacOptions ~= { _ filterNot (_ startsWith "-Ywarn") },
    scalacOptions ~= { _ filterNot (_ startsWith "-Xlint") },
    libraryDependencies ++= Seq(
      "commons-io"          % "commons-io"                % "2.7"    % "provided",
      "org.jsoup"           % "jsoup"                     % "1.13.1" % "provided",
      "org.reactivestreams" % "reactive-streams-examples" % "1.0.3"  % "provided",
      /* to evict 1.3.0 brought in by mdoc-js */
      "org.scala-js"  % "scalajs-compiler"            % scalaJSVersion cross CrossVersion.full,
      "org.scala-js" %% "scalajs-linker"              % scalaJSVersion,
      "dev.zio"      %% "zio-interop-cats"            % "2.4.0.0",
      "dev.zio"      %% "zio-interop-monix"           % "3.0.0.0-RC7",
      "dev.zio"      %% "zio-interop-scalaz7x"        % "7.2.27.0-RC9",
      "dev.zio"      %% "zio-interop-reactivestreams" % "1.3.0.7-2",
      "dev.zio"      %% "zio-interop-twitter"         % "20.10.0.0"
    )
  )
  .settings(macroExpansionSettings)
  .settings(mdocJS := Some(jsdocs))
  .dependsOn(coreJVM, streamsJVM, testJVM, testMagnoliaJVM, coreJS)
  .enablePlugins(MdocPlugin, DocusaurusPlugin)<|MERGE_RESOLUTION|>--- conflicted
+++ resolved
@@ -462,12 +462,8 @@
         "co.fs2"                    %% "fs2-core"       % "2.5.4",
         "com.google.code.findbugs"   % "jsr305"         % "3.0.2",
         "com.twitter"               %% "util-core"      % "21.3.0",
-<<<<<<< HEAD
-        "com.typesafe.akka"         %% "akka-stream"    % "2.6.13",
+        "com.typesafe.akka"         %% "akka-stream"    % "2.6.14",
         "io.github.timwspence"      %% "cats-stm"       % "0.8.0",
-=======
-        "com.typesafe.akka"         %% "akka-stream"    % "2.6.14",
->>>>>>> e0a2da7b
         "io.monix"                  %% "monix"          % "3.3.0",
         "io.projectreactor"          % "reactor-core"   % "3.4.4",
         "io.reactivex.rxjava2"       % "rxjava"         % "2.2.21",
