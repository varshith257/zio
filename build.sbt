import BuildHelper._
import MimaSettings.mimaSettings
import explicitdeps.ExplicitDepsPlugin.autoImport.moduleFilterRemoveValue
import sbt.Keys

Global / onChangedBuildSource := ReloadOnSourceChanges

inThisBuild(
  List(
    organization := "dev.zio",
    homepage     := Some(url("https://zio.dev")),
    licenses := List(
      "Apache-2.0" -> url("http://www.apache.org/licenses/LICENSE-2.0")
    ),
    developers := List(
      Developer(
        "jdegoes",
        "John De Goes",
        "john@degoes.net",
        url("http://degoes.net")
      )
    )
  )
)

addCommandAlias("build", "; fmt; testJVM")
addCommandAlias("fmt", "all root/scalafmtSbt root/scalafmtAll")
addCommandAlias("fmtCheck", "all root/scalafmtSbtCheck root/scalafmtCheckAll")
addCommandAlias(
  "check",
  "; scalafmtSbtCheck; scalafmtCheckAll; Test/compile; scalafixTests/test"
)
addCommandAlias(
  "compileJVM",
  ";coreTestsJVM/test:compile;stacktracerJVM/test:compile;streamsTestsJVM/test:compile;testTestsJVM/test:compile;testMagnoliaTestsJVM/test:compile;testRefinedJVM/test:compile;testRunnerJVM/test:compile;examplesJVM/test:compile;macrosTestsJVM/test:compile;concurrentJVM/test:compile;managedTestsJVM/test:compile"
)
addCommandAlias(
  "testNative",
  ";coreTestsNative/test;stacktracerNative/test;streamsTestsNative/test;testTestsNative/test;concurrentNative/test" // `test` currently executes only compilation, see `nativeSettings` in `BuildHelper`
)
addCommandAlias(
  "testJVM",
  ";coreTestsJVM/test;stacktracerJVM/test;streamsTestsJVM/test;testTestsJVM/test;testMagnoliaTestsJVM/test;testRefinedJVM/test;testRunnerJVM/test;testRunnerJVM/test:run;examplesJVM/test:compile;benchmarks/test:compile;macrosTestsJVM/test;testJunitRunnerTestsJVM/test;concurrentJVM/test;managedTestsJVM/test"
)
addCommandAlias(
  "testJVMNoBenchmarks",
  ";coreTestsJVM/test;stacktracerJVM/test;streamsTestsJVM/test;testTestsJVM/test;testMagnoliaTestsJVM/test;testRefinedJVM/test:compile;testRunnerJVM/test:run;examplesJVM/test:compile;concurrentJVM/test;managedTestsJVM/test"
)
addCommandAlias(
  "testJVMDotty",
  ";coreTestsJVM/test;stacktracerJVM/test:compile;streamsTestsJVM/test;testTestsJVM/test;testMagnoliaTestsJVM/test;testRefinedJVM/test;testRunnerJVM/test:run;examplesJVM/test:compile;concurrentJVM/test;managedTestsJVM/test"
)
addCommandAlias(
  "testJSDotty",
  ";coreTestsJS/test;stacktracerJS/test;streamsTestsJS/test;testTestsJS/test;testMagnoliaTestsJS/test;testRefinedJS/test;examplesJS/test:compile;concurrentJS/test"
)
addCommandAlias(
  "testJVM211",
  ";coreTestsJVM/test;stacktracerJVM/test;streamsTestsJVM/test;testTestsJVM/test;testRunnerJVM/test:run;examplesJVM/test:compile;macrosTestsJVM/test;concurrentJVM/test;managedTestsJVM/test"
)
addCommandAlias(
  "testJS",
  ";coreTestsJS/test;stacktracerJS/test;streamsTestsJS/test;testTestsJS/test;testMagnoliaTestsJS/test;testRefinedJS/test;examplesJS/test:compile;macrosTestsJS/test;concurrentJS/test"
)
addCommandAlias(
  "testJS211",
  ";coreTestsJS/test;stacktracerJS/test;streamsTestsJS/test;testTestsJS/test;examplesJS/test:compile;macrosJS/test;concurrentJS/test"
)
addCommandAlias(
  "mimaChecks",
  "all coreJVM/mimaReportBinaryIssues streamsJVM/mimaReportBinaryIssues testJVM/mimaReportBinaryIssues"
)

val catsEffectVersion = "3.2.5"
val fs2Version        = "3.1.1"

lazy val root = project
  .in(file("."))
  .settings(
    name           := "zio",
    publish / skip := true,
    console        := (coreJVM / Compile / console).value,
    unusedCompileDependenciesFilter -= moduleFilter(
      "org.scala-js",
      "scalajs-library"
    ),
    welcomeMessage
  )
  .aggregate(
    benchmarks,
    concurrentJS,
    concurrentJVM,
    concurrentNative,
    coreJS,
    coreJVM,
    coreNative,
    coreTestsJS,
    coreTestsJVM,
    coreTestsNative,
    docs,
    internalMacrosJS,
    internalMacrosJVM,
    internalMacrosNative,
    examplesJS,
    examplesJVM,
    macrosJS,
    macrosJVM,
    macrosNative,
    macrosTestsJS,
    macrosTestsJVM,
    managedJS,
    managedJVM,
    managedNative,
    managedTestsJS,
    managedTestsJVM,
    scalafixTests,
    stacktracerJS,
    stacktracerJVM,
    stacktracerNative,
    streamsJS,
    streamsJVM,
    streamsNative,
    streamsTestsJS,
    streamsTestsJVM,
    streamsTestsNative,
    testJS,
    testJVM,
    testNative,
    testJunitRunnerJVM,
    testJunitRunnerTestsJVM,
    testMagnoliaJS,
    testMagnoliaJVM,
    testMagnoliaTestsJS,
    testMagnoliaTestsJVM,
    testRefinedJS,
    testRefinedJVM,
    testRunnerJS,
    testRunnerJVM,
    testRunnerNative,
    testScalaCheckJS,
    testScalaCheckJVM,
    testScalaCheckNative,
    testTestsJS,
    testTestsJVM,
    testTestsNative
  )
  .enablePlugins(ScalaJSPlugin)

lazy val core = crossProject(JSPlatform, JVMPlatform, NativePlatform)
  .in(file("core"))
  .dependsOn(internalMacros, stacktracer)
  .settings(stdSettings("zio"))
  .settings(crossProjectSettings)
  .settings(buildInfoSettings("zio"))
  .settings(libraryDependencies += "dev.zio" %%% "izumi-reflect" % "2.1.1")
  .enablePlugins(BuildInfoPlugin)
  .settings(macroDefinitionSettings)
  .settings(
    scalacOptions ++= {
      if (scalaVersion.value == Scala3)
        Seq.empty
      else
        Seq("-P:silencer:globalFilters=[zio.stacktracer.TracingImplicits.disableAutoTrace]")
    }
  )
  .jsSettings(
    libraryDependencies ++=
      Seq(
        ("org.scala-js" %%% "scalajs-weakreferences" % "1.0.0").cross(CrossVersion.for3Use2_13),
        "org.scala-js"  %%% "scalajs-dom"            % "2.0.0"
      )
  )

lazy val coreJVM = core.jvm
  .settings(replSettings)
  .settings(mimaSettings(failOnProblem = true))

lazy val coreJS = core.js
  .settings(libraryDependencies += "org.scala-js" %%% "scala-js-macrotask-executor" % "1.0.0")

lazy val coreNative = core.native
  .settings(nativeSettings)
  .settings(
    libraryDependencies ++= Seq(
      "com.github.lolgab" %%% "native-loop-core" % "0.2.1"
    )
  )

lazy val coreTests = crossProject(JSPlatform, JVMPlatform, NativePlatform)
  .in(file("core-tests"))
  .dependsOn(core)
  .dependsOn(test)
  .settings(stdSettings("core-tests"))
  .settings(crossProjectSettings)
  .settings(testFrameworks += new TestFramework("zio.test.sbt.ZTestFramework"))
  .dependsOn(testRunner)
  .settings(buildInfoSettings("zio"))
  .settings(publish / skip := true)
  .settings(
    Compile / classLoaderLayeringStrategy := ClassLoaderLayeringStrategy.Flat
  )
  .enablePlugins(BuildInfoPlugin)

lazy val coreTestsJVM = coreTests.jvm
  .configure(_.enablePlugins(JCStressPlugin))
  .settings(replSettings)

lazy val coreTestsJS = coreTests.js
  .settings(
    scalacOptions ++= {
      if (scalaVersion.value == Scala3) {
        List()
      } else {
        List("-P:scalajs:nowarnGlobalExecutionContext")
      }
    }
  )

<<<<<<< HEAD
lazy val managed = crossProject(JSPlatform, JVMPlatform, NativePlatform)
  .in(file("managed"))
  .dependsOn(core, streams)
  .settings(stdSettings("zio-managed"))
  .settings(crossProjectSettings)
  .settings(buildInfoSettings("zio.managed"))
  .settings(streamReplSettings)
  .enablePlugins(BuildInfoPlugin)
  .settings(macroDefinitionSettings)
  .settings(
    scalacOptions ++= {
      if (scalaVersion.value == Scala3)
        Seq.empty
      else
        Seq("-P:silencer:globalFilters=[zio.stacktracer.TracingImplicits.disableAutoTrace]")
    }
  )

lazy val managedJVM = managed.jvm
  .settings(mimaSettings(failOnProblem = false))

lazy val managedJS = managed.js

lazy val managedNative = managed.native
  .settings(nativeSettings)

lazy val managedTests = crossProject(JSPlatform, JVMPlatform)
  .in(file("managed-tests"))
  .dependsOn(managed)
  .dependsOn(test)
  .settings(stdSettings("managed-tests"))
  .settings(crossProjectSettings)
  .settings(testFrameworks += new TestFramework("zio.test.sbt.ZTestFramework"))
  .dependsOn(testRunner)
  .settings(buildInfoSettings("zio"))
  .settings(publish / skip := true)
  .settings(
    Compile / classLoaderLayeringStrategy := ClassLoaderLayeringStrategy.Flat
  )
  .enablePlugins(BuildInfoPlugin)

lazy val managedTestsJVM = managedTests.jvm
  .configure(_.enablePlugins(JCStressPlugin))
  .settings(replSettings)

lazy val managedTestsJS = managedTests.js
  .settings(
    scalacOptions ++= {
      if (scalaVersion.value == Scala3) {
        List()
      } else {
        List("-P:scalajs:nowarnGlobalExecutionContext")
      }
    }
  )

lazy val macros = crossProject(JSPlatform, JVMPlatform, NativePlatform)
=======
lazy val coreTestsNative = coreTests.native
  .settings(nativeSettings)

lazy val macros = crossProject(JSPlatform, JVMPlatform)
>>>>>>> 6adff003
  .in(file("macros"))
  .dependsOn(core, managed)
  .settings(stdSettings("zio-macros"))
  .settings(crossProjectSettings)
  .settings(macroDefinitionSettings)
  .settings(macroExpansionSettings)

lazy val macrosJVM    = macros.jvm
lazy val macrosJS     = macros.js
lazy val macrosNative = macros.native.settings(nativeSettings)

lazy val macrosTests = crossProject(JSPlatform, JVMPlatform)
  .in(file("macros-tests"))
  .dependsOn(macros)
  .settings(stdSettings("macros-tests"))
  .settings(crossProjectSettings)
  .settings(macroDefinitionSettings)
  .settings(macroExpansionSettings)
  .settings(testFrameworks += new TestFramework("zio.test.sbt.ZTestFramework"))
  .dependsOn(testRunner)
  .settings(buildInfoSettings("zio"))
  .settings(publish / skip := true)
  .enablePlugins(BuildInfoPlugin)

lazy val macrosTestsJVM = macrosTests.jvm
lazy val macrosTestsJS  = macrosTests.js

lazy val internalMacros = crossProject(JSPlatform, JVMPlatform, NativePlatform)
  .in(file("internal-macros"))
  .settings(stdSettings("zio-internal-macros"))
  .settings(crossProjectSettings)
  .settings(macroDefinitionSettings)
  .settings(macroExpansionSettings)

lazy val internalMacrosJVM    = internalMacros.jvm
lazy val internalMacrosJS     = internalMacros.js
lazy val internalMacrosNative = internalMacros.native.settings(nativeSettings)

lazy val streams = crossProject(JSPlatform, JVMPlatform, NativePlatform)
  .in(file("streams"))
  .dependsOn(core)
  .settings(stdSettings("zio-streams"))
  .settings(crossProjectSettings)
  .settings(buildInfoSettings("zio.stream"))
  .settings(streamReplSettings)
  .enablePlugins(BuildInfoPlugin)
  .settings(macroDefinitionSettings)
  .settings(
    scalacOptions ++= {
      if (scalaVersion.value == Scala3)
        Seq.empty
      else
        Seq("-P:silencer:globalFilters=[zio.stacktracer.TracingImplicits.disableAutoTrace]")
    }
  )

lazy val streamsJVM = streams.jvm
  .settings(mimaSettings(failOnProblem = true))

lazy val streamsJS = streams.js

lazy val streamsNative = streams.native
  .settings(nativeSettings)

lazy val streamsTests = crossProject(JSPlatform, JVMPlatform, NativePlatform)
  .in(file("streams-tests"))
  .dependsOn(streams)
  .dependsOn(coreTests % "test->test;compile->compile")
  .settings(stdSettings("streams-tests"))
  .settings(crossProjectSettings)
  .settings(testFrameworks += new TestFramework("zio.test.sbt.ZTestFramework"))
  .dependsOn(testRunner)
  .settings(buildInfoSettings("zio.stream"))
  .settings(publish / skip := true)
  .settings(
    Compile / classLoaderLayeringStrategy := ClassLoaderLayeringStrategy.AllLibraryJars
  )
  .enablePlugins(BuildInfoPlugin)

lazy val streamsTestsJVM = streamsTests.jvm
  .dependsOn(coreTestsJVM % "test->compile")

lazy val streamsTestsJS = streamsTests.js
  .settings(
    scalacOptions ++= {
      if (scalaVersion.value == Scala3) {
        List()
      } else {
        List("-P:scalajs:nowarnGlobalExecutionContext")
      }
    }
  )

lazy val streamsTestsNative = streamsTests.native
  .settings(nativeSettings)

lazy val test = crossProject(JSPlatform, JVMPlatform, NativePlatform)
  .in(file("test"))
  .dependsOn(core, streams)
  .settings(stdSettings("zio-test"))
  .settings(crossProjectSettings)
  .settings(macroDefinitionSettings)
  .settings(macroExpansionSettings)
  .settings(
    libraryDependencies ++= Seq(
      ("org.portable-scala" %%% "portable-scala-reflect" % "1.1.2")
        .cross(CrossVersion.for3Use2_13)
    )
  )
  .settings(
    scalacOptions ++= {
      if (scalaVersion.value == Scala3)
        Seq.empty
      else
        Seq("-P:silencer:globalFilters=[zio.stacktracer.TracingImplicits.disableAutoTrace]")
    }
  )

lazy val testJVM = test.jvm
  // No bincompat on zio-test yet
  .settings(mimaSettings(failOnProblem = false))
lazy val testJS = test.js
  .settings(
    libraryDependencies ++= List(
      "io.github.cquiroz" %%% "scala-java-time"      % "2.4.0-M3",
      "io.github.cquiroz" %%% "scala-java-time-tzdb" % "2.4.0-M3"
    )
  )
lazy val testNative = test.native
  .settings(nativeSettings)
  .settings(
    libraryDependencies ++= List(
      "io.github.cquiroz" %%% "scala-java-time"      % "2.4.0-M3",
      "io.github.cquiroz" %%% "scala-java-time-tzdb" % "2.4.0-M3"
    )
  )

lazy val testTests = crossProject(JSPlatform, JVMPlatform, NativePlatform)
  .in(file("test-tests"))
  .dependsOn(test)
  .settings(stdSettings("test-tests"))
  .settings(crossProjectSettings)
  .settings(testFrameworks += new TestFramework("zio.test.sbt.ZTestFramework"))
  .dependsOn(testRunner)
  .settings(buildInfoSettings("zio.test"))
  .settings(publish / skip := true)
  .settings(macroExpansionSettings)
  .enablePlugins(BuildInfoPlugin)

lazy val testTestsJVM = testTests.jvm

lazy val testTestsJS = testTests.js
  .settings(
    libraryDependencies ++= List(
      ("org.scala-js" %%% "scalajs-java-securerandom" % "1.0.0").cross(CrossVersion.for3Use2_13)
    )
  )
lazy val testTestsNative = testTests.native
  .settings(nativeSettings)

lazy val testMagnolia = crossProject(JVMPlatform, JSPlatform)
  .in(file("test-magnolia"))
  .dependsOn(test)
  .settings(stdSettings("zio-test-magnolia"))
  .settings(crossProjectSettings)
  .settings(macroDefinitionSettings)
  .settings(
    crossScalaVersions --= Seq(Scala211),
    scalacOptions ++= {
      if (scalaVersion.value == Scala3)
        Seq.empty
      else
        Seq("-language:experimental.macros")
    },
    libraryDependencies ++= {
      if (scalaVersion.value == Scala3)
        Seq(
          ("com.softwaremill.magnolia1_3" %%% "magnolia" % "1.1.1")
            .exclude("org.scala-lang", "scala-compiler")
        )
      else
        Seq(
          ("com.softwaremill.magnolia1_2" %%% "magnolia" % "1.1.1")
            .exclude("org.scala-lang", "scala-compiler")
        )
    }
  )

lazy val testMagnoliaJVM = testMagnolia.jvm
lazy val testMagnoliaJS  = testMagnolia.js

lazy val testMagnoliaTests = crossProject(JVMPlatform, JSPlatform)
  .in(file("test-magnolia-tests"))
  .dependsOn(testMagnolia)
  .dependsOn(testTests % "test->test;compile->compile")
  .settings(stdSettings("test-magnolia-tests"))
  .settings(crossProjectSettings)
  .settings(testFrameworks += new TestFramework("zio.test.sbt.ZTestFramework"))
  .dependsOn(testRunner)
  .settings(buildInfoSettings("zio.test"))
  .settings(
    publish / skip := true,
    crossScalaVersions --= Seq(Scala211)
  )
  .enablePlugins(BuildInfoPlugin)

lazy val testMagnoliaTestsJVM = testMagnoliaTests.jvm
lazy val testMagnoliaTestsJS  = testMagnoliaTests.js

lazy val testRefined = crossProject(JVMPlatform, JSPlatform)
  .in(file("test-refined"))
  .dependsOn(testMagnolia)
  .settings(stdSettings("zio-test-refined"))
  .settings(crossProjectSettings)
  .settings(macroDefinitionSettings)
  .settings(
    crossScalaVersions --= Seq(Scala211),
    libraryDependencies ++=
      Seq(
        ("eu.timepit" %% "refined" % "0.9.27").cross(CrossVersion.for3Use2_13)
      )
  )

lazy val testRefinedJVM = testRefined.jvm
lazy val testRefinedJS  = testRefined.js

lazy val testScalaCheck = crossProject(JSPlatform, JVMPlatform, NativePlatform)
  .in(file("test-scalacheck"))
  .dependsOn(test)
  .settings(stdSettings("zio-test-scalacheck"))
  .settings(crossProjectSettings)
  .settings(
    crossScalaVersions --= Seq(Scala211),
    libraryDependencies ++= Seq(
      ("org.scalacheck" %%% "scalacheck" % "1.16.0")
    )
  )

lazy val testScalaCheckJVM = testScalaCheck.jvm
lazy val testScalaCheckJS  = testScalaCheck.js
lazy val testScalaCheckNative = testScalaCheck.native
  .settings(nativeSettings)

lazy val stacktracer = crossProject(JSPlatform, JVMPlatform, NativePlatform)
  .in(file("stacktracer"))
  .settings(stdSettings("zio-stacktracer"))
  .settings(crossProjectSettings)
  .settings(macroDefinitionSettings)
  .settings(buildInfoSettings("zio.internal.stacktracer"))
  .enablePlugins(BuildInfoPlugin)

lazy val stacktracerJS = stacktracer.js
lazy val stacktracerJVM = stacktracer.jvm
  .settings(replSettings)

lazy val stacktracerNative = stacktracer.native
  .settings(nativeSettings)
  .settings(scalacOptions -= "-Xfatal-warnings") // Issue 3112

lazy val testRunner = crossProject(JSPlatform, JVMPlatform, NativePlatform)
  .in(file("test-sbt"))
  .settings(stdSettings("zio-test-sbt"))
  .settings(crossProjectSettings)
  .settings(Test / run / mainClass := Some("zio.test.sbt.TestMain"))
  .settings(testFrameworks += new TestFramework("zio.test.sbt.ZTestFramework"))
  .settings(
    scalacOptions ++= {
      if (scalaVersion.value == Scala3)
        Seq.empty
      else
        Seq("-P:silencer:globalFilters=[zio.stacktracer.TracingImplicits.disableAutoTrace]")
    }
  )
  .dependsOn(core)
  .dependsOn(test)

lazy val testRunnerJVM = testRunner.jvm
  .settings(libraryDependencies ++= Seq("org.scala-sbt" % "test-interface" % "1.0"))
lazy val testRunnerJS = testRunner.js
  .settings(
    libraryDependencies ++= Seq(
      ("org.scala-js" %% "scalajs-test-interface" % scalaJSVersion).cross(CrossVersion.for3Use2_13)
    )
  )
lazy val testRunnerNative = testRunner.native
  .settings(nativeSettings)
  .settings(libraryDependencies ++= Seq("org.scala-native" %%% "test-interface" % nativeVersion))

lazy val testJunitRunner = crossProject(JVMPlatform)
  .in(file("test-junit"))
  .settings(stdSettings("zio-test-junit"))
  .settings(crossProjectSettings)
  .settings(libraryDependencies ++= Seq("junit" % "junit" % "4.13.2"))
  .dependsOn(test)

lazy val testJunitRunnerJVM = testJunitRunner.jvm

lazy val testJunitRunnerTests = crossProject(JVMPlatform)
  .in(file("test-junit-tests"))
  .settings(stdSettings("test-junit-tests"))
  .settings(crossProjectSettings)
  .settings(Test / fork := true)
  .settings(Test / javaOptions ++= {
    Seq(
      s"-Dproject.dir=${baseDirectory.value}",
      s"-Dproject.version=${version.value}",
      s"-Dscala.version=${scalaVersion.value}",
      s"-Dscala.compat.version=${scalaBinaryVersion.value}"
    )
  })
  .settings(publish / skip := true)
  .settings(testFrameworks += new TestFramework("zio.test.sbt.ZTestFramework"))
  .settings(
    crossScalaVersions --= List(Scala211),
    libraryDependencies ++= Seq(
      "junit"                   % "junit"     % "4.13.2" % Test,
      "org.scala-lang.modules" %% "scala-xml" % "2.1.0"  % Test,
      // required to run embedded maven in the tests
      "org.apache.maven"       % "maven-embedder"         % "3.8.5"  % Test,
      "org.apache.maven"       % "maven-compat"           % "3.8.5"  % Test,
      "org.apache.maven.wagon" % "wagon-http"             % "3.5.1"  % Test,
      "org.eclipse.aether"     % "aether-connector-basic" % "1.1.0"  % Test,
      "org.eclipse.aether"     % "aether-transport-wagon" % "1.1.0"  % Test,
      "org.slf4j"              % "slf4j-simple"           % "1.7.36" % Test
    )
  )
  .dependsOn(test)
  .dependsOn(testRunner)

lazy val testJunitRunnerTestsJVM = testJunitRunnerTests.jvm
  // publish locally so embedded maven runs against locally compiled zio
  .settings(
    Test / Keys.test :=
      (Test / Keys.test)
        .dependsOn(testJunitRunnerJVM / publishM2)
        .dependsOn(testJVM / publishM2)
        .dependsOn(coreJVM / publishM2)
        .dependsOn(streamsJVM / publishM2)
        .dependsOn(stacktracerJVM / publishM2)
        .value
  )

lazy val concurrent = crossProject(JSPlatform, JVMPlatform, NativePlatform)
  .in(file("concurrent"))
  .dependsOn(core)
  .settings(stdSettings("zio-concurrent"))
  .settings(crossProjectSettings)
  .settings(buildInfoSettings("zio.concurrent"))
  .enablePlugins(BuildInfoPlugin)
  .dependsOn(testRunner % Test)
  .settings(testFrameworks += new TestFramework("zio.test.sbt.ZTestFramework"))

lazy val concurrentJVM = concurrent.jvm
  .settings(mimaSettings(failOnProblem = false))

lazy val concurrentJS = concurrent.js

lazy val concurrentNative = concurrent.native
  .settings(nativeSettings)

/**
 * Examples sub-project that is not included in the root project.
 *
 * To run tests: `sbt "examplesJVM/test"`
 */
lazy val examples = crossProject(JVMPlatform, JSPlatform)
  .in(file("examples"))
  .settings(stdSettings("examples"))
  .settings(crossProjectSettings)
  .settings(macroExpansionSettings)
  .settings(testFrameworks += new TestFramework("zio.test.sbt.ZTestFramework"))
  .settings(publish / skip := true)
  .dependsOn(macros, testRunner)

lazy val examplesJS = examples.js

lazy val examplesJVM = examples.jvm
  .dependsOn(testJunitRunnerJVM)

lazy val benchmarks = project.module
  .dependsOn(coreJVM, streamsJVM, testJVM)
  .enablePlugins(JmhPlugin)
  .settings(replSettings)
  .settings(
    // skip 2.11 benchmarks because akka stop supporting scala 2.11 in 2.6.x
    crossScalaVersions --= List(Scala211, Scala3),
    //
    publish / skip := true,
    libraryDependencies ++=
      Seq(
        "co.fs2"                    %% "fs2-core"        % fs2Version,
        "com.google.code.findbugs"   % "jsr305"          % "3.0.2",
        "com.twitter"               %% "util-core"       % "21.9.0",
        "com.typesafe.akka"         %% "akka-stream"     % "2.6.19",
        "io.github.timwspence"      %% "cats-stm"        % "0.10.3",
        "io.projectreactor"          % "reactor-core"    % "3.4.11",
        "io.reactivex.rxjava2"       % "rxjava"          % "2.2.21",
        "org.jctools"                % "jctools-core"    % "3.3.0",
        "org.ow2.asm"                % "asm"             % "9.2",
        "org.scala-lang"             % "scala-compiler"  % scalaVersion.value % Provided,
        "org.scala-lang"             % "scala-reflect"   % scalaVersion.value,
        "org.typelevel"             %% "cats-effect"     % catsEffectVersion,
        "org.typelevel"             %% "cats-effect-std" % catsEffectVersion,
        "org.scalacheck"            %% "scalacheck"      % "1.16.0",
        "qa.hedgehog"               %% "hedgehog-core"   % "0.7.0",
        "com.github.japgolly.nyaya" %% "nyaya-gen"       % "0.10.0"
      ),
    unusedCompileDependenciesFilter -= libraryDependencies.value
      .map(moduleid =>
        moduleFilter(
          organization = moduleid.organization,
          name = moduleid.name
        )
      )
      .reduce(_ | _),
    Compile / console / scalacOptions := Seq(
      "-language:higherKinds",
      "-language:existentials",
      "-Xsource:2.13",
      "-Yrepl-class-based"
    )
  )

lazy val jsdocs = project
  .settings(libraryDependencies += ("org.scala-js" %%% "scalajs-dom" % "1.0.0").cross(CrossVersion.for3Use2_13))
  .enablePlugins(ScalaJSPlugin)

val http4sV     = "0.23.6"
val doobieV     = "1.0.0-RC1"
val catsEffectV = "3.2.9"
val zioActorsV  = "0.0.9"

lazy val scalafixSettings = List(
  scalaVersion := Scala213,
  addCompilerPlugin(scalafixSemanticdb),
  crossScalaVersions --= List(Scala211, Scala212, Scala3),
  scalacOptions ++= List(
    "-Yrangepos",
    "-P:semanticdb:synthetics:on"
  )
)

lazy val scalafixRules = project.module
  .in(file("scalafix/rules")) // TODO .in needed when name matches?
  .settings(
    scalafixSettings,
    semanticdbEnabled                      := true, // enable SemanticDB
    libraryDependencies += "ch.epfl.scala" %% "scalafix-core" % "0.9.34"
  )

val zio1Version = "1.0.12"

lazy val scalafixInput = project
  .in(file("scalafix/input"))
  .settings(
    scalafixSettings,
    publish / skip                   := true,
    libraryDependencies += "dev.zio" %% "zio"         % zio1Version,
    libraryDependencies += "dev.zio" %% "zio-streams" % zio1Version,
    libraryDependencies += "dev.zio" %% "zio-test"    % zio1Version
  )

lazy val scalafixOutput = project
  .in(file("scalafix/output"))
  .settings(
    scalafixSettings,
    publish / skip := true
  )
  .dependsOn(coreJVM, testJVM, streamsJVM, managedJVM)

lazy val scalafixTests = project
  .in(file("scalafix/tests"))
  .settings(
    scalafixSettings,
    publish / skip                        := true,
    libraryDependencies += "ch.epfl.scala" % "scalafix-testkit" % "0.9.34" % Test cross CrossVersion.full,
    Compile / compile :=
      (Compile / compile).dependsOn(scalafixInput / Compile / compile).value,
    scalafixTestkitOutputSourceDirectories :=
      (scalafixOutput / Compile / sourceDirectories).value,
    scalafixTestkitInputSourceDirectories :=
      (scalafixInput / Compile / sourceDirectories).value,
    scalafixTestkitInputClasspath :=
      (scalafixInput / Compile / fullClasspath).value
  )
  .dependsOn(scalafixRules)
  .enablePlugins(ScalafixTestkitPlugin)

lazy val docs = project.module
  .in(file("zio-docs"))
  .settings(
    publish / skip := true,
    moduleName     := "zio-docs",
    unusedCompileDependenciesFilter -= moduleFilter("org.scalameta", "mdoc"),
    scalacOptions -= "-Yno-imports",
    scalacOptions -= "-Xfatal-warnings",
    Compile / fork := false,
    scalacOptions ~= { _ filterNot (_ startsWith "-Ywarn") },
    scalacOptions ~= { _ filterNot (_ startsWith "-Xlint") },
    crossScalaVersions --= List(Scala211, Scala3),
    mdocIn  := (LocalRootProject / baseDirectory).value / "docs",
    mdocOut := (LocalRootProject / baseDirectory).value / "website" / "docs",
    ScalaUnidoc / unidoc / unidocProjectFilter := inProjects(
      coreJVM,
      streamsJVM,
      testJVM,
      testMagnoliaJVM,
      testRefinedJVM,
      testScalaCheckJVM
    ),
    ScalaUnidoc / unidoc / target := (LocalRootProject / baseDirectory).value / "website" / "static" / "api",
    cleanFiles += (ScalaUnidoc / unidoc / target).value,
    docusaurusCreateSite     := docusaurusCreateSite.dependsOn(Compile / unidoc).value,
    docusaurusPublishGhpages := docusaurusPublishGhpages.dependsOn(Compile / unidoc).value,
    libraryDependencies ++= Seq(
      "commons-io"          % "commons-io"                % "2.11.0" % "provided",
      "io.7mind.izumi"     %% "distage-core"              % "1.0.8",
      "io.7mind.izumi"     %% "logstage-core"             % "1.0.8",
      "org.jsoup"           % "jsoup"                     % "1.14.3" % "provided",
      "org.reactivestreams" % "reactive-streams-examples" % "1.0.3"  % "provided",
      "org.typelevel"      %% "cats-effect"               % catsEffectV,
      "dev.zio"            %% "zio-actors"                % zioActorsV,
      "dev.zio"            %% "zio-akka-cluster"          % "0.2.0",
      "dev.zio"            %% "zio-cache"                 % "0.2.0-RC6",
      "dev.zio"            %% "zio-config-magnolia"       % "3.0.0-RC9",
      "dev.zio"            %% "zio-config-typesafe"       % "3.0.0-RC9",
      "dev.zio"            %% "zio-config-refined"        % "3.0.0-RC9",
      "dev.zio"            %% "zio-ftp"                   % "0.3.3",
      "dev.zio"            %% "zio-json"                  % "0.3.0-RC8",
//      "dev.zio"               %% "zio-kafka"                   % "2.0.0-RC5",
      "dev.zio"               %% "zio-logging"                 % "0.5.12",
      "dev.zio"               %% "zio-metrics-prometheus"      % "1.0.12",
      "dev.zio"               %% "zio-nio"                     % "1.0.0-RC11",
      "dev.zio"               %% "zio-optics"                  % "0.1.0",
      "dev.zio"               %% "zio-prelude"                 % "1.0.0-RC6",
      "dev.zio"               %% "zio-process"                 % "0.5.0",
      "dev.zio"               %% "zio-rocksdb"                 % "0.3.0",
      "dev.zio"               %% "zio-s3"                      % "0.3.7",
      "dev.zio"               %% "zio-schema"                  % "0.1.1",
      "dev.zio"               %% "zio-sqs"                     % "0.4.2",
      "dev.zio"               %% "zio-opentracing"             % "0.8.2",
      "io.laserdisc"          %% "tamer-db"                    % "0.16.1",
      "io.jaegertracing"       % "jaeger-core"                 % "1.6.0",
      "io.jaegertracing"       % "jaeger-client"               % "1.6.0",
      "io.jaegertracing"       % "jaeger-zipkin"               % "1.6.0",
      "io.zipkin.reporter2"    % "zipkin-reporter"             % "2.16.3",
      "io.zipkin.reporter2"    % "zipkin-sender-okhttp3"       % "2.16.3",
      "dev.zio"               %% "zio-interop-cats"            % "3.1.1.0",
      "dev.zio"               %% "zio-interop-scalaz7x"        % "7.3.3.0",
      "dev.zio"               %% "zio-interop-reactivestreams" % "1.3.7",
      "dev.zio"               %% "zio-interop-twitter"         % "20.10.0.0",
      "dev.zio"               %% "zio-zmx"                     % "0.0.9",
      "dev.zio"               %% "zio-query"                   % "0.2.10",
      "org.polynote"          %% "uzhttp"                      % "0.2.8",
      "org.tpolecat"          %% "doobie-core"                 % doobieV,
      "org.tpolecat"          %% "doobie-h2"                   % doobieV,
      "org.tpolecat"          %% "doobie-hikari"               % doobieV,
      "org.http4s"            %% "http4s-blaze-server"         % http4sV,
      "org.http4s"            %% "http4s-blaze-client"         % http4sV,
      "org.http4s"            %% "http4s-dsl"                  % http4sV,
      "com.github.ghostdogpr" %% "caliban"                     % "1.2.0",
      "com.github.ghostdogpr" %% "caliban-zio-http"            % "1.2.0",
      "org.scalameta"         %% "munit"                       % "0.7.29",
      "com.github.poslegm"    %% "munit-zio"                   % "0.0.3",
      "nl.vroste"             %% "rezilience"                  % "0.7.0",
      "io.github.gaelrenoux"  %% "tranzactio"                  % "2.1.0",
      "io.github.neurodyne"   %% "zio-arrow"                   % "0.2.1",
      "nl.vroste"             %% "zio-amqp"                    % "0.2.2",
//      "dev.zio"                       %% "zio-aws-core"                  % "5.17.102.7",
//      "dev.zio"                       %% "zio-aws-ec2"                   % "5.17.102.7",
//      "dev.zio"                       %% "zio-aws-elasticbeanstalk"      % "5.17.102.7",
//      "dev.zio"                       %% "zio-aws-netty"                 % "5.17.102.7",
      "io.github.neurodyne"           %% "zio-aws-s3"                    % "0.4.13",
      "io.d11"                        %% "zhttp"                         % "2.0.0-RC7",
      "com.coralogix"                 %% "zio-k8s-client"                % "1.3.4",
      "com.softwaremill.sttp.client3" %% "async-http-client-backend-zio" % "3.3.14",
      "nl.vroste"                     %% "zio-kinesis"                   % "0.20.0",
      "com.vladkopanev"               %% "zio-saga-core"                 % "0.4.0",
      "io.scalac"                     %% "zio-slick-interop"             % "0.4",
      "com.typesafe.slick"            %% "slick-hikaricp"                % "3.3.3",
      "info.senia"                    %% "zio-test-akka-http"            % "1.0.3",
      "io.getquill"                   %% "quill-jdbc-zio"                % "3.10.0"
    ),
    resolvers += "Confluent" at "https://packages.confluent.io/maven",
    fork           := true,
    Compile / fork := false
  )
  .settings(macroDefinitionSettings)
  .settings(mdocJS := Some(jsdocs))
  .dependsOn(coreJVM, streamsJVM, concurrentJVM, testJVM, testMagnoliaJVM, testRefinedJVM, testScalaCheckJVM, coreJS)
  .enablePlugins(MdocPlugin, DocusaurusPlugin, ScalaUnidocPlugin)<|MERGE_RESOLUTION|>--- conflicted
+++ resolved
@@ -216,7 +216,9 @@
     }
   )
 
-<<<<<<< HEAD
+lazy val coreTestsNative = coreTests.native
+  .settings(nativeSettings)
+
 lazy val managed = crossProject(JSPlatform, JVMPlatform, NativePlatform)
   .in(file("managed"))
   .dependsOn(core, streams)
@@ -274,12 +276,6 @@
   )
 
 lazy val macros = crossProject(JSPlatform, JVMPlatform, NativePlatform)
-=======
-lazy val coreTestsNative = coreTests.native
-  .settings(nativeSettings)
-
-lazy val macros = crossProject(JSPlatform, JVMPlatform)
->>>>>>> 6adff003
   .in(file("macros"))
   .dependsOn(core, managed)
   .settings(stdSettings("zio-macros"))
