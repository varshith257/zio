--- conflicted
+++ resolved
@@ -1,7 +1,7 @@
 package scalaz.zio
 
 /**
- * A `Managed[E, A]` is a managed resource of type `A`, which may be used by
+ * A `Managed[E, R]` is a managed resource of type `R`, which may be used by
  * invoking the `use` method of the resource. The resource will be automatically
  * acquired before the resource is used, and automatically released after the
  * resource is used.
@@ -11,62 +11,23 @@
  * has been consumed, the resource will not be valid anymore and may fail with
  * some checked error, as per the type of the functions provided by the resource.
  */
-<<<<<<< HEAD
-sealed abstract class Managed[-R, +E, +A] extends Serializable { self =>
-  type A0 <: A
-
-  protected def acquire: ZIO[R, E, A0]
-
-  protected def release: A0 => UIO[_]
-
-  def use[R1 <: R, E1 >: E, A1](f: A => ZIO[R1, E1, A1]): ZIO[R1, E1, A1]
-=======
-final case class Managed[+E, +R](reserve: IO[E, Managed.Reservation[E, R]]) { self =>
+final case class Managed[-R, +E, +A](reserve: ZIO[R, E, Managed.Reservation[R, E, A]]) { self =>
   import Managed.Reservation
 
-  def use[E1 >: E, A](f: R => IO[E1, A]): IO[E1, A] =
-    reserve.bracket[E1, A](_.release)(_.acquire.flatMap(f))
->>>>>>> 725d614b
+  def use[R1 <: R, E1 >: E, B](f: A => ZIO[R1, E1, B]): ZIO[R1, E1, B] =
+    reserve.bracket[R1, E1, B](_.release)(_.acquire.flatMap(f))
 
-  final def use_[R1 <: R, E1 >: E, A](f: ZIO[R1, E1, A]): ZIO[R1, E1, A] =
+  final def use_[R1 <: R, E1 >: E, B](f: ZIO[R1, E1, B]): ZIO[R1, E1, B] =
     use(_ => f)
 
-<<<<<<< HEAD
-  final def map[A1](f0: A => A1): Managed[R, E, A1] =
-    new Managed[R, E, A1] {
-      type A0 = A1
-
-      protected def acquire: IO[E, A1] = IO.never
-
-      protected def release: A1 => UIO[Unit] = _ => IO.unit
-
-      final def use[R1 <: R, E1 >: E, A](f: A1 => ZIO[R1, E1, A]): ZIO[R1, E1, A] =
-        self.use(r => f(f0(r)))
-    }
-
-  final def flatMap[R1 <: R, E1 >: E, A1](f0: A => Managed[R1, E1, A1]): Managed[R1, E1, A1] =
-    new Managed[R1, E1, A1] {
-      type A0 = A1
-
-      protected def acquire: ZIO[R1, E1, A1] = IO.never
-
-      protected def release: A1 => UIO[Unit] = _ => IO.unit
-
-      final def use[R2 <: R1, E2 >: E1, A](f: A1 => ZIO[R2, E2, A]): ZIO[R2, E2, A] =
-        self.use { r =>
-          f0(r).use { r1 =>
-            f(r1)
-          }
-        }
-=======
-  final def map[R1](f0: R => R1): Managed[E, R1] =
-    Managed[E, R1] {
+  final def map[B](f0: A => B): Managed[R, E, B] =
+    Managed[R, E, B] {
       self.reserve.map(token => token.copy(acquire = token.acquire.map(f0)))
     }
 
-  final def flatMap[E1 >: E, R1](f0: R => Managed[E1, R1]): Managed[E1, R1] =
-    Managed[E1, R1] {
-      Ref.make[IO[Nothing, Any]](IO.unit).map { finalizers =>
+  final def flatMap[R1 <: R, E1 >: E, B](f0: A => Managed[R1, E1, B]): Managed[R1, E1, B] =
+    Managed[R1, E1, B] {
+      Ref.make[UIO[Any]](IO.unit).map { finalizers =>
         Reservation(
           acquire = for {
             resR <- self.reserve
@@ -78,10 +39,9 @@
                       .uninterruptible
             r1 <- resR1.acquire
           } yield r1,
-          release = IO.flatten(finalizers.get)
+          release = UIO.flatten(finalizers.get)
         )
       }
->>>>>>> 725d614b
     }
 
   final def *>[R1 <: R, E1 >: E, A1](that: Managed[R1, E1, A1]): Managed[R1, E1, A1] =
@@ -96,27 +56,8 @@
   final def zip[R1 <: R, E1 >: E, A1](that: Managed[R1, E1, A1]): Managed[R1, E1, (A, A1)] =
     zipWith(that)((_, _))
 
-<<<<<<< HEAD
   final def zipWithPar[R1 <: R, E1 >: E, A1, A2](that: Managed[R1, E1, A1])(f0: (A, A1) => A2): Managed[R1, E1, A2] =
-    new Managed[R1, E1, A2] {
-      type A0 = A2
-
-      protected def acquire: ZIO[R1, E1, A2] = IO.never
-
-      protected def release: A2 => UIO[Unit] = _ => IO.unit
-
-      def use[R2 <: R1, E2 >: E1, A](f: A2 => ZIO[R2, E2, A]): ZIO[R2, E2, A] = {
-        val acquireBoth = self.acquire.zipPar(that.acquire)
-
-        def releaseBoth(pair: (self.A0, that.A0)): UIO[Unit] =
-          self.release(pair._1).zipPar(that.release(pair._2)) *> IO.unit
-
-        acquireBoth.bracket[R2, E2, A](releaseBoth) {
-          case (r, r1) => f(f0(r, r1))
-        }
-=======
-  final def zipWithPar[E1 >: E, R1, R2](that: Managed[E1, R1])(f0: (R, R1) => R2): Managed[E1, R2] =
-    Managed[E1, R2] {
+    Managed[R1, E1, A2] {
       Ref.make[IO[Nothing, Any]](IO.unit).map { finalizers =>
         Reservation(
           acquire = {
@@ -129,7 +70,6 @@
           },
           release = IO.flatten(finalizers.get)
         )
->>>>>>> 725d614b
       }
     }
 
@@ -138,120 +78,44 @@
 }
 
 object Managed {
-  final case class Reservation[+E, +A](acquire: IO[E, A], release: IO[Nothing, _])
+  final case class Reservation[-R, +E, +A](acquire: ZIO[R, E, A], release: UIO[_])
 
   /**
-   * Lifts an `IO[E, A]`` into `Managed[E, A]`` with a release action.
+   * Lifts an `IO[E, R]`` into `Managed[E, R]`` with a release action.
    */
-<<<<<<< HEAD
-  final def make[R, E, A](a: ZIO[R, E, A])(r: A => UIO[_]): Managed[R, E, A] =
-    new Managed[R, E, A] {
-      type A0 = A
-
-      protected def acquire: ZIO[R, E, A] = a
-
-      protected def release: A => UIO[_] = r
-
-      final def use[R1 <: R, E1 >: E, A1](f: A => ZIO[R1, E1, A1]): ZIO[R1, E1, A1] =
-        acquire.bracket[R1, E1, A1](release)(f)
-    }
-=======
-  final def make[E, R](acquire: IO[E, R])(release: R => IO[Nothing, _]): Managed[E, R] =
+  final def make[R, E, A](acquire: ZIO[R, E, A])(release: A => UIO[_]): Managed[R, E, A] =
     Managed(acquire.map(r => Reservation(IO.succeed(r), release(r))))
->>>>>>> 725d614b
 
   /**
-   * Lifts an IO[E, A] into Managed[E, A] with no release action. Use
+   * Lifts an IO[E, R] into Managed[E, R] with no release action. Use
    * with care.
    */
-<<<<<<< HEAD
   final def liftIO[R, E, A](fa: ZIO[R, E, A]): Managed[R, E, A] =
-    new Managed[R, E, A] {
-      type A0 = A
-
-      protected def acquire: ZIO[R, E, A] = fa
-
-      protected def release: A => UIO[_] = _ => IO.unit
-
-      final def use[R1 <: R, E1 >: E, A1](f: A => ZIO[R1, E1, A1]): ZIO[R1, E1, A1] =
-        fa flatMap f
-    }
-=======
-  final def liftIO[E, R](fa: IO[E, R]): Managed[E, R] =
     Managed(IO.succeed(Reservation(fa, IO.unit)))
->>>>>>> 725d614b
 
   /**
    * Unwraps a `Managed` that is inside an `IO`.
    */
-<<<<<<< HEAD
   final def unwrap[R, E, A](fa: ZIO[R, E, Managed[R, E, A]]): Managed[R, E, A] =
-    new Managed[R, E, A] {
-      type A0 = A
-
-      protected def acquire: ZIO[R, E, A] = IO.never
-
-      protected def release: A => UIO[Unit] = _ => IO.unit
-
-      final def use[R1 <: R, E1 >: E, A1](f: A => ZIO[R1, E1, A1]): ZIO[R1, E1, A1] =
-        fa flatMap (_ use f)
-    }
-=======
-  final def unwrap[E, R](fa: IO[E, Managed[E, R]]): Managed[E, R] =
     Managed(fa.flatMap(_.reserve))
->>>>>>> 725d614b
 
   /**
    * Lifts a strict, pure value into a Managed.
    */
-<<<<<<< HEAD
-  final def succeed[A](r: A): Managed[Any, Nothing, A] =
-    new Managed[Any, Nothing, A] {
-      type A0 = A
-
-      protected def acquire: UIO[A] = IO.succeed(r)
-
-      protected def release: A => UIO[_] = _ => IO.unit
-
-      final def use[R <: Any, E >: Nothing, A1](f: A => ZIO[R, E, A1]): ZIO[R, E, A1] = f(r)
-    }
-=======
-  final def succeed[R](r: R): Managed[Nothing, R] =
+  final def succeed[R, A](r: A): Managed[R, Nothing, A] =
     Managed(IO.succeed(Reservation(IO.succeed(r), IO.unit)))
->>>>>>> 725d614b
 
   /**
    * Lifts a by-name, pure value into a Managed.
    */
-<<<<<<< HEAD
-  final def succeedLazy[A](r: => A): Managed[Any, Nothing, A] =
-    new Managed[Any, Nothing, A] {
-      type A0 = A
+  final def succeedLazy[R, A](r: => A): Managed[R, Nothing, A] =
+    Managed(IO.succeed(Reservation(IO.succeedLazy(r), IO.unit)))
 
-      protected def acquire: UIO[A] = IO.succeedLazy(r)
-
-      protected def release: A => UIO[_] = _ => IO.unit
-
-      final def use[R <: Any, E >: Nothing, A1](f: A => ZIO[R, E, A1]): ZIO[R, E, A1] = f(r)
-    }
-
-  final def traverse[R, E, A, A1](as: Iterable[A])(f: A => Managed[R, E, A1]): Managed[R, E, List[A1]] =
-    as.foldRight[Managed[R, E, List[A1]]](succeed(Nil)) { (a, m) =>
+  final def foreach[R, E, A1, A2](as: Iterable[A1])(f: A1 => Managed[R, E, A2]): Managed[R, E, List[A2]] =
+    as.foldRight[Managed[R, E, List[A2]]](succeed(Nil)) { (a, m) =>
       f(a).zipWith(m)(_ :: _)
     }
 
-  final def sequence[R, E, A](ms: Iterable[Managed[R, E, A]]): Managed[R, E, List[A]] =
-    traverse(ms)(identity)
-=======
-  final def succeedLazy[R](r: => R): Managed[Nothing, R] =
-    Managed(IO.succeed(Reservation(IO.succeedLazy(r), IO.unit)))
-
-  final def foreach[E, R, A](as: Iterable[A])(f: A => Managed[E, R]): Managed[E, List[R]] =
-    as.foldRight[Managed[E, List[R]]](succeed(Nil)) { (a, m) =>
-      f(a).zipWith(m)(_ :: _)
-    }
-
-  final def collectAll[E, R, A](ms: Iterable[Managed[E, R]]): Managed[E, List[R]] =
+  final def collectAll[R, E, A1, A2](ms: Iterable[Managed[R, E, A2]]): Managed[R, E, List[A2]] =
     foreach(ms)(identity)
->>>>>>> 725d614b
 }