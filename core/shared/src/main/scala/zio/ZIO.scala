/*
 * Copyright 2017-2024 John A. De Goes and the ZIO Contributors
 *
 * Licensed under the Apache License, Version 2.0 (the "License");
 * you may not use this file except in compliance with the License.
 * You may obtain a copy of the License at
 *
 *     http://www.apache.org/licenses/LICENSE-2.0
 *
 * Unless required by applicable law or agreed to in writing, software
 * distributed under the License is distributed on an "AS IS" BASIS,
 * WITHOUT WARRANTIES OR CONDITIONS OF ANY KIND, either express or implied.
 * See the License for the specific language governing permissions and
 * limitations under the License.
 */

package zio

import zio.internal.{FiberScope, Platform}
import zio.metrics.{MetricLabel, Metrics}
import zio.stacktracer.TracingImplicits.disableAutoTrace

import java.io.IOException
import java.util.function.IntFunction
import scala.annotation.implicitNotFound
import scala.collection.mutable.{Builder, ListBuffer}
import scala.concurrent.ExecutionContext
import scala.reflect.ClassTag
import scala.util.control.NoStackTrace
import izumi.reflect.macrortti.LightTypeTag

/**
 * A `ZIO[R, E, A]` value is an immutable value (called an "effect") that
 * describes an async, concurrent workflow. In order to be executed, the
 * workflow requires a value of type `ZEnvironment[R]`, and when executed, the
 * workflow will either produce a failure of type `E`, or a success of type `A`.
 *
 * ZIO effects may informally be thought of as functions of the following form:
 *
 * {{{
 * ZEnvironment[R] => Either[E, A]
 * }}}
 *
 * ZIO effects model resourceful interaction with the outside world, including
 * synchronous, asynchronous, concurrent, and parallel interaction.
 *
 * The async and concurrent operations of ZIO effects are powered by fibers,
 * which are lightweight, green threads that enable high scalability.
 *
 * To run an effect, you need a `Runtime`, which is capable of executing
 * effects. Runtimes bundle a thread pool together with the environment that
 * effects need.
 */
sealed trait ZIO[-R, +E, +A]
    extends Product
    with Serializable
    with ZIOPlatformSpecific[R, E, A]
    with ZIOVersionSpecific[R, E, A] {
  self =>

  /**
   * Returns a new effect that applies the specified aspect to this effect.
   * Aspects are "transformers" that modify the behavior of their input in some
   * well-defined way (for example, adding a timeout).
   */
  final def @@[LowerR <: UpperR, UpperR <: R, LowerE >: E, UpperE >: LowerE, LowerA >: A, UpperA >: LowerA](
    aspect: => ZIOAspect[LowerR, UpperR, LowerE, UpperE, LowerA, UpperA]
  )(implicit trace: Trace): ZIO[UpperR, LowerE, LowerA] =
    ZIO.suspendSucceed(aspect(self))

  /**
   * A symbolic alias for `orDie`.
   */
  final def !(implicit ev1: E <:< Throwable, ev2: CanFail[E], trace: Trace): ZIO[R, Nothing, A] =
    self.orDie

  /**
   * Returns an effect that executes both this effect and the specified effect,
   * in parallel, returning result of provided effect. If either side fails,
   * then the other side will be interrupted.
   */
  final def &>[R1 <: R, E1 >: E, B](that: => ZIO[R1, E1, B])(implicit trace: Trace): ZIO[R1, E1, B] =
    self.zipWithPar(that)((_, b) => b)

  /**
   * A variant of `flatMap` that ignores the value produced by this effect.
   */
  final def *>[R1 <: R, E1 >: E, B](that: => ZIO[R1, E1, B])(implicit trace: Trace): ZIO[R1, E1, B] =
    self.flatMap(_ => that)

  /**
   * Returns an effect that executes both this effect and the specified effect,
   * in parallel, this effect result returned. If either side fails, then the
   * other side will be interrupted.
   */
  final def <&[R1 <: R, E1 >: E, B](that: => ZIO[R1, E1, B])(implicit trace: Trace): ZIO[R1, E1, A] =
    self.zipWithPar(that)((a, _) => a)

  /**
   * Returns an effect that executes both this effect and the specified effect,
   * in parallel, combining their results into a tuple. If either side fails,
   * then the other side will be interrupted.
   */
  final def <&>[R1 <: R, E1 >: E, B](that: => ZIO[R1, E1, B])(implicit
    zippable: Zippable[A, B],
    trace: Trace
  ): ZIO[R1, E1, zippable.Out] =
    self.zipWithPar(that)((a, b) => zippable.zip(a, b))

  /**
   * Sequences the specified effect after this effect, but ignores the value
   * produced by the effect.
   */
  final def <*[R1 <: R, E1 >: E, B](that: => ZIO[R1, E1, B])(implicit trace: Trace): ZIO[R1, E1, A] =
    self.flatMap(a => that.as(a))

  /**
   * Sequentially zips this effect with the specified effect, combining the
   * results into a tuple.
   */
  final def <*>[R1 <: R, E1 >: E, B](that: => ZIO[R1, E1, B])(implicit
    zippable: Zippable[A, B],
    trace: Trace
  ): ZIO[R1, E1, zippable.Out] =
    self zip that

  /**
   * A symbolic alias for `orElseEither`.
   */
  final def <+>[R1 <: R, E1, B](
    that: => ZIO[R1, E1, B]
  )(implicit ev: CanFail[E], trace: Trace): ZIO[R1, E1, Either[A, B]] =
    self.orElseEither(that)

  /**
   * Operator alias for `orElse`.
   */
  final def <>[R1 <: R, E2, A1 >: A](
    that: => ZIO[R1, E2, A1]
  )(implicit ev: CanFail[E], trace: Trace): ZIO[R1, E2, A1] =
    orElse(that)

  /**
   * A symbolic alias for `raceEither`.
   */
  final def <|>[R1 <: R, E1 >: E, B](that: => ZIO[R1, E1, B])(implicit
    trace: Trace
  ): ZIO[R1, E1, Either[A, B]] =
    self.raceEither(that)

  /**
   * Returns the logical negation of the `Boolean` value returned by this
   * effect.
   */
  @deprecated("use negate", "2.0.6")
  final def unary_![R1 <: R, E1 >: E](implicit ev: A <:< Boolean, trace: Trace): ZIO[R1, E1, Boolean] =
    self.map(a => !ev(a))

  /**
   * Returns an effect that submerges the error case of an `Either` into the
   * `ZIO`. The inverse operation of `ZIO.either`.
   */
  final def absolve[E1 >: E, B](implicit ev: A IsSubtypeOfOutput Either[E1, B], trace: Trace): ZIO[R, E1, B] =
    self.flatMap(ev(_) match {
      case Right(v) => Exit.succeed(v)
      case Left(e)  => ZIO.fail(e)
    })

  /**
   * Attempts to convert defects into a failure, throwing away all information
   * about the cause of the failure.
   */
  final def absorb(implicit ev: E IsSubtypeOfError Throwable, trace: Trace): RIO[R, A] =
    absorbWith(ev)

  /**
   * Attempts to convert defects into a failure, throwing away all information
   * about the cause of the failure.
   */
  final def absorbWith(f: E => Throwable)(implicit trace: Trace): RIO[R, A] =
    self.sandbox
      .foldZIO(
        cause => ZIO.refailCause(Cause.fail(cause.squashWith(f))),
        ZIO.successFn
      )

  /**
   * Maps the success value of this effect to the specified constant value.
   */
  def as[B](b: => B)(implicit trace: Trace): ZIO[R, E, B] =
    self.map(_ => b)

  /**
   * Maps the success value of this effect to a left value.
   */
  final def asLeft(implicit trace: Trace): ZIO[R, E, Either[A, Nothing]] =
    map(Left(_))

  /**
   * Maps the error value of this effect to a left value.
   */
  final def asLeftError(implicit trace: Trace): ZIO[R, Either[E, Nothing], A] =
    mapError(Left(_))

  /**
   * Maps the success value of this effect to a right value.
   */
  final def asRight(implicit trace: Trace): ZIO[R, E, Either[Nothing, A]] =
    map(Right(_))

  /**
   * Maps the error value of this effect to a right value.
   */
  final def asRightError(implicit trace: Trace): ZIO[R, Either[Nothing, E], A] =
    mapError(Right(_))

  /**
   * Maps the success value of this effect to an optional value.
   */
  final def asSome(implicit trace: Trace): ZIO[R, E, Option[A]] =
    map(Some(_))

  /**
   * Maps the error value of this effect to an optional value.
   */
  final def asSomeError(implicit trace: Trace): ZIO[R, Option[E], A] =
    mapError(Some(_))

  /**
   * Returns a new effect that will not succeed with its value before first
   * waiting for the end of all child fibers forked by the effect.
   */
  final def awaitAllChildren(implicit trace: Trace): ZIO[R, E, A] =
    ensuringChildren(Fiber.awaitAll(_))

  /**
   * Returns an effect that, if evaluated, will return the cached result of this
   * effect. Cached results will expire after `timeToLive` duration.
   */
  final def cached(timeToLive: => Duration)(implicit trace: Trace): ZIO[R, Nothing, IO[E, A]] =
    cachedInvalidate(timeToLive).map(_._1)

  /**
   * Returns an effect that, if evaluated, will return the cached result of this
   * effect. Cached results will expire after `timeToLive` duration. In
   * addition, returns an effect that can be used to invalidate the current
   * cached value before the `timeToLive` duration expires.
   */
  final def cachedInvalidate(
    timeToLive0: => Duration
  )(implicit trace: Trace): ZIO[R, Nothing, (IO[E, A], UIO[Unit])] =
    ZIO.suspendSucceed {
      val timeToLive = timeToLive0

<<<<<<< HEAD
      def compute(start: Long): ZIO[R, Nothing, Option[(Long, Promise[E, A])]] =
        for {
          p <- Promise.make[E, A]
          _ <- ZIO.debug("Created promise in compute")
          _ <- self.intoPromise(p).onInterrupt {
                 ZIO.debug("Promise interrupted") *> p.interrupt.ignore
               }
        } yield Some((start + timeToLive.toNanos, p))

=======
>>>>>>> 2c2386fc
      def get(cache: Ref.Synchronized[Option[(Long, Promise[E, A])]]): ZIO[R, E, A] =
        ZIO.uninterruptibleMask { restore =>
          ZIO.debug("Entering get method")
          Clock.nanoTime.flatMap { time =>
<<<<<<< HEAD
            cache.updateSomeAndGetZIO {
              case None                              => compute(time)
              case Some((end, _)) if end - time <= 0 => compute(time)
            }.flatMap {
              case Some((_, promise)) =>
                restore(promise.await).onInterrupt {
                  ZIO.debug("Await interrupted") *> cache.set(None).ignore
                }
              case None => ZIO.dieMessage("Unexpected cachedstate")
            }
=======
            cache.modifyZIO {
              case Some((end, p)) if end - time > 0 =>
                Exit.succeed(p.await -> Some((end, p)))
              case _ =>
                Promise.make[E, A].map { p =>
                  val effect = self.onExit(p.done(_))
                  effect -> Some((time + timeToLive.toNanos, p))
                }
            }.flatMap(restore(_))
>>>>>>> 2c2386fc
          }
        }

      def invalidate(cache: Ref.Synchronized[Option[(Long, Promise[E, A])]]): UIO[Unit] =
        ZIO.debug("Invalidating cache") *> cache.set(None)

      for {
        r     <- ZIO.environment[R]
        cache <- Ref.Synchronized.make[Option[(Long, Promise[E, A])]](None)
        _     <- ZIO.debug("Created cache ref")
      } yield (get(cache).provideEnvironment(r), invalidate(cache))
    }

  /**
   * Recovers from all errors.
   *
   * {{{
   * openFile("config.json").catchAll(_ => ZIO.succeed(defaultConfig))
   * }}}
   */
  final def catchAll[R1 <: R, E2, A1 >: A](
    h: E => ZIO[R1, E2, A1]
  )(implicit ev: CanFail[E], trace: Trace): ZIO[R1, E2, A1] =
    self.foldZIO[R1, E2, A1](h, ZIO.successFn)

  /**
   * A version of `catchAll` that gives you the (optional) trace of the error.
   */
  final def catchAllTrace[R1 <: R, E2, A1 >: A](
    h: ((E, StackTrace)) => ZIO[R1, E2, A1]
  )(implicit ev: CanFail[E], trace: Trace): ZIO[R1, E2, A1] =
    self.foldTraceZIO[R1, E2, A1](h, ZIO.successFn)

  /**
   * Recovers from all errors with provided Cause.
   *
   * {{{
   * openFile("config.json").catchAllCause(_ => ZIO.succeed(defaultConfig))
   * }}}
   *
   * @see
   *   [[absorb]], [[sandbox]], [[mapErrorCause]] - other functions that can
   *   recover from defects
   */
  final def catchAllCause[R1 <: R, E2, A1 >: A](k: Cause[E] => ZIO[R1, E2, A1])(implicit
    trace: Trace
  ): ZIO[R1, E2, A1] =
    ZIO.FoldZIO(trace, self, ZIO.successFn[A], k)

  /**
   * Recovers from all defects with provided function.
   *
   * {{{
   * effect.catchSomeDefect(_ => backup())
   * }}}
   *
   * '''WARNING''': There is no sensible way to recover from defects. This
   * method should be used only at the boundary between ZIO and an external
   * system, to transmit information on a defect for diagnostic or explanatory
   * purposes.
   */
  final def catchAllDefect[R1 <: R, E1 >: E, A1 >: A](h: Throwable => ZIO[R1, E1, A1])(implicit
    trace: Trace
  ): ZIO[R1, E1, A1] =
    catchSomeDefect { case t => h(t) }

  /**
   * Recovers from all NonFatal Throwables.
   *
   * {{{
   * openFile("data.json").catchNonFatalOrDie(_ => openFile("backup.json"))
   * }}}
   */
  final def catchNonFatalOrDie[R1 <: R, E2, A1 >: A](
    h: E => ZIO[R1, E2, A1]
  )(implicit ev1: CanFail[E], ev2: E <:< Throwable, trace: Trace): ZIO[R1, E2, A1] = {

    def hh(e: E) =
      ZIO.isFatalWith(isFatal => if (isFatal(e)) ZIO.die(e) else h(e))
    self.foldZIO[R1, E2, A1](hh, ZIO.successFn)
  }

  /**
   * Recovers from some or all of the error cases.
   *
   * {{{
   * openFile("data.json").catchSome {
   *   case _: FileNotFoundException => openFile("backup.json")
   * }
   * }}}
   */
  final def catchSome[R1 <: R, E1 >: E, A1 >: A](
    pf: PartialFunction[E, ZIO[R1, E1, A1]]
  )(implicit ev: CanFail[E], trace: Trace): ZIO[R1, E1, A1] = {
    def tryRescue(c: Cause[E]): ZIO[R1, E1, A1] =
      c.failureOrCause.fold(t => pf.applyOrElse(t, (_: E) => ZIO.refailCause(c)), ZIO.refailCause(_))

    self.foldCauseZIO[R1, E1, A1](tryRescue, ZIO.successFn)
  }

  /**
   * A version of `catchSome` that gives you the trace of the error.
   */
  final def catchSomeTrace[R1 <: R, E1 >: E, A1 >: A](
    pf: PartialFunction[(E, StackTrace), ZIO[R1, E1, A1]]
  )(implicit ev: CanFail[E], trace: Trace): ZIO[R1, E1, A1] = {
    def tryRescue(c: Cause[E]): ZIO[R1, E1, A1] =
      c.failureTraceOrCause.fold(t => pf.applyOrElse(t, (_: (E, StackTrace)) => ZIO.refailCause(c)), ZIO.refailCause(_))

    self.foldCauseZIO[R1, E1, A1](tryRescue, ZIO.successFn)
  }

  /**
   * Recovers from some or all of the error cases with provided cause.
   *
   * {{{
   * openFile("data.json").catchSomeCause {
   *   case c if (c.interrupted) => openFile("backup.json")
   * }
   * }}}
   */
  final def catchSomeCause[R1 <: R, E1 >: E, A1 >: A](
    pf: PartialFunction[Cause[E], ZIO[R1, E1, A1]]
  )(implicit trace: Trace): ZIO[R1, E1, A1] = {
    def tryRescue(c: Cause[E]): ZIO[R1, E1, A1] =
      pf.applyOrElse(c, (_: Cause[E]) => ZIO.refailCause(c))

    self.foldCauseZIO[R1, E1, A1](tryRescue, ZIO.successFn)
  }

  /**
   * Recovers from some or all of the defects with provided partial function.
   *
   * {{{
   * effect.catchSomeDefect {
   *   case _: SecurityException => backup()
   * }
   * }}}
   *
   * '''WARNING''': There is no sensible way to recover from defects. This
   * method should be used only at the boundary between ZIO and an external
   * system, to transmit information on a defect for diagnostic or explanatory
   * purposes.
   */
  final def catchSomeDefect[R1 <: R, E1 >: E, A1 >: A](
    pf: PartialFunction[Throwable, ZIO[R1, E1, A1]]
  )(implicit trace: Trace): ZIO[R1, E1, A1] =
    unrefineWith(pf)(ZIO.failFn).catchAll(identity)

  /**
   * Returns an effect that succeeds with the cause of failure of this effect,
   * or `Cause.empty` if the effect did succeed.
   */
  final def cause(implicit trace: Trace): URIO[R, Cause[E]] =
    self.foldCause(c => c, _ => Cause.empty)

  /**
   * Fail with `e` if the supplied `PartialFunction` does not match, otherwise
   * succeed with the returned value.
   */
  final def collect[E1 >: E, B](e: => E1)(pf: PartialFunction[A, B])(implicit trace: Trace): ZIO[R, E1, B] =
    collectZIO(e)(pf.andThen(ZIO.successFn))

  /**
   * Fail with `e` if the supplied `PartialFunction` does not match, otherwise
   * continue with the returned value.
   */
  final def collectZIO[R1 <: R, E1 >: E, B](e: => E1)(pf: PartialFunction[A, ZIO[R1, E1, B]])(implicit
    trace: Trace
  ): ZIO[R1, E1, B] =
    self.flatMap(v => pf.applyOrElse[A, ZIO[R1, E1, B]](v, _ => ZIO.fail(e)))

  /**
   * Returns a new effect that will not supervise any fibers forked by this
   * effect.
   */
  final def daemonChildren(implicit trace: Trace): ZIO[R, E, A] =
    FiberRef.forkScopeOverride.locally(Some(FiberScope.global))(self)

  /**
   * Taps the effect, printing the result of calling `.toString` on the value.
   */
  final def debug(implicit trace: Trace): ZIO[R, E, A] =
    self
      .tap(value => ZIO.succeed(println(value)))
      .tapErrorCause(error => ZIO.succeed(println(s"<FAIL> $error")))

  /**
   * Taps the effect, printing the result of calling `.toString` on the value.
   * Prefixes the output with the given message.
   */
  final def debug(prefix: => String)(implicit trace: Trace): ZIO[R, E, A] =
    self
      .tap(value => ZIO.succeed(println(s"$prefix: $value")))
      .tapErrorCause(error => ZIO.succeed(println(s"<FAIL> $prefix: $error")))

  /**
   * Returns an effect that is delayed from this effect by the specified
   * [[zio.Duration]].
   */
  final def delay(duration: => Duration)(implicit trace: Trace): ZIO[R, E, A] =
    Clock.sleep(duration) *> self

  /**
   * Returns a new workflow that executes this one and captures the changes in
   * `FiberRef` values.
   */
  def diffFiberRefs(implicit trace: Trace): ZIO[R, E, (FiberRefs.Patch, A)] =
    summarized(ZIO.getFiberRefs)(FiberRefs.Patch.diff)

  /**
   * Returns an effect that is always interruptible, but whose interruption will
   * be performed in the background.
   *
   * This method is useful to create "fast interrupting" effects. For example,
   * if you call this on an acquire release effect, then even if the effect is
   * "stuck" in acquire or release, its interruption will return immediately,
   * while the acquire / release are performed in the background.
   *
   * See timeout and race for other applications.
   */
  final def disconnect(implicit trace: Trace): ZIO[R, E, A] =
    ZIO.uninterruptibleMask(restore =>
      ZIO.fiberIdWith(fiberId =>
        for {
          fiber <- restore(self).forkDaemon
          a     <- restore(fiber.join).onInterrupt(fiber.interruptAsFork(fiberId))
        } yield a
      )
    )

  /**
   * Returns an effect whose failure and success have been lifted into an
   * `Either`. The resulting effect cannot fail, because the failure case has
   * been exposed as part of the `Either` success case.
   *
   * This method is useful for recovering from `ZIO` effects that may fail.
   *
   * The error parameter of the returned `ZIO` is `Nothing`, since it is
   * guaranteed the `ZIO` effect does not model failure.
   */
  final def either(implicit ev: CanFail[E], trace: Trace): URIO[R, Either[E, A]] =
    self.foldZIO(ZIO.succeedLeft, ZIO.succeedRight)

  /**
   * Returns an effect that, if this effect _starts_ execution, then the
   * specified `finalizer` is guaranteed to begin execution, whether this effect
   * succeeds, fails, or is interrupted.
   *
   * For use cases that need access to the effect's result, see [[ZIO#onExit]].
   *
   * Finalizers offer very powerful guarantees, but they are low-level, and
   * should generally not be used for releasing resources. For higher-level
   * logic built on `ensuring`, see `ZIO#acquireReleaseWith`.
   */
  final def ensuring[R1 <: R](finalizer: => URIO[R1, Any])(implicit trace: Trace): ZIO[R1, E, A] =
    onExit(_ => finalizer)

  /**
   * Acts on the children of this fiber (collected into a single fiber),
   * guaranteeing the specified callback will be invoked, whether or not this
   * effect succeeds.
   */
  final def ensuringChild[R1 <: R](f: Fiber[Any, Iterable[Any]] => ZIO[R1, Nothing, Any])(implicit
    trace: Trace
  ): ZIO[R1, E, A] =
    ensuringChildren(children => f(Fiber.collectAll(children)))

  /**
   * Acts on the children of this fiber, guaranteeing the specified callback
   * will be invoked, whether or not this effect succeeds.
   */
  def ensuringChildren[R1 <: R](
    children: Chunk[Fiber.Runtime[Any, Any]] => ZIO[R1, Nothing, Any]
  )(implicit trace: Trace): ZIO[R1, E, A] =
    Supervisor
      .track(true)
      .flatMap(supervisor => self.supervised(supervisor).ensuring(supervisor.value.flatMap(children)))

  /**
   * Returns an effect that ignores errors and runs repeatedly until it
   * eventually succeeds.
   */
  final def eventually(implicit ev: CanFail[E], trace: Trace): URIO[R, A] =
    self <> ZIO.yieldNow *> eventually

  /**
   * Returns an effect that semantically runs the effect on a fiber, producing
   * an [[zio.Exit]] for the completion value of the fiber.
   */
  final def exit(implicit trace: Trace): URIO[R, Exit[E, A]] =
    self.foldCause(Exit.failCause(_), Exit.succeed(_))

  /**
   * Extracts this effect as an [[zio.Exit]] and then applies the provided
   * function to produce a new effect
   */
  final def exitWith[R1 <: R, E1, B](f: Exit[E, A] => ZIO[R1, E1, B])(implicit
    trace: Trace
  ): ZIO[R1, E1, B] =
    self.foldCauseZIO(c => f(Exit.failCause(c)), a => f(Exit.succeed(a)))

  /**
   * Maps this effect to the default exit codes.
   */
  final def exitCode(implicit trace: Trace): URIO[R, ExitCode] =
    self.foldCause(
      _ => ExitCode.failure,
      _ => ExitCode.success
    )

  /**
   * Dies with specified `Throwable` if the predicate fails.
   */
  final def filterOrDie(p: A => Boolean)(t: => Throwable)(implicit trace: Trace): ZIO[R, E, A] =
    self.filterOrElse(p)(ZIO.die(t))

  /**
   * Dies with a [[java.lang.RuntimeException]] having the specified text
   * message if the predicate fails.
   */
  final def filterOrDieMessage(p: A => Boolean)(message: => String)(implicit trace: Trace): ZIO[R, E, A] =
    self.filterOrElse(p)(ZIO.dieMessage(message))

  /**
   * Dies with `t` if the predicate fails.
   */
  final def filterOrDieWith(p: A => Boolean)(t: A => Throwable)(implicit trace: Trace): ZIO[R, E, A] =
    self.filterOrElseWith(p)(a => ZIO.die(t(a)))

  /**
   * Supplies `zio` if the predicate fails.
   */
  final def filterOrElse[R1 <: R, E1 >: E, A1 >: A](p: A => Boolean)(zio: => ZIO[R1, E1, A1])(implicit
    trace: Trace
  ): ZIO[R1, E1, A1] =
    filterOrElseWith[R1, E1, A1](p)(_ => zio)

  /**
   * Applies `f` if the predicate fails.
   */
  final def filterOrElseWith[R1 <: R, E1 >: E, A1 >: A](
    p: A => Boolean
  )(f: A => ZIO[R1, E1, A1])(implicit trace: Trace): ZIO[R1, E1, A1] =
    self.flatMap {
      case v if !p(v) => f(v)
      case v          => Exit.succeed(v)
    }

  /**
   * Fails with `e` if the predicate fails.
   */
  final def filterOrFail[E1 >: E](p: A => Boolean)(e: => E1)(implicit trace: Trace): ZIO[R, E1, A] =
    filterOrElse[R, E1, A](p)(ZIO.fail(e))

  /**
   * Returns an effect that runs this effect and in case of failure, runs each
   * of the specified effects in order until one of them succeeds.
   */
  final def firstSuccessOf[R1 <: R, E1 >: E, A1 >: A](rest: => Iterable[ZIO[R1, E1, A1]])(implicit
    trace: Trace
  ): ZIO[R1, E1, A1] =
    ZIO.firstSuccessOf(self, rest)

  /**
   * Returns an effect that models the execution of this effect, followed by the
   * passing of its value to the specified continuation function `k`, followed
   * by the effect that it returns.
   *
   * {{{
   * val parsed = readFile("foo.txt").flatMap(file => parseFile(file))
   * }}}
   */
  def flatMap[R1 <: R, E1 >: E, B](k: A => ZIO[R1, E1, B])(implicit trace: Trace): ZIO[R1, E1, B] =
    ZIO.FlatMap(trace, self, k)

  /**
   * Creates a composite effect that represents this effect followed by another
   * one that may depend on the error produced by this one.
   *
   * {{{
   * val parsed = readFile("foo.txt").flatMapError(error => logErrorToFile(error))
   * }}}
   */
  final def flatMapError[R1 <: R, E2](
    f: E => URIO[R1, E2]
  )(implicit ev: CanFail[E], trace: Trace): ZIO[R1, E2, A] =
    flipWith(_ flatMap f)

  /**
   * Returns an effect that performs the outer effect first, followed by the
   * inner effect, yielding the value of the inner effect.
   *
   * This method can be used to "flatten" nested effects.
   */
  final def flatten[R1 <: R, E1 >: E, B](implicit
    ev1: A IsSubtypeOfOutput ZIO[R1, E1, B],
    trace: Trace
  ): ZIO[R1, E1, B] =
    self.flatMap(a => ev1(a))

  /**
   * Returns an effect that swaps the error/success cases. This allows you to
   * use all methods on the error channel, possibly before flipping back.
   */
  final def flip(implicit trace: Trace): ZIO[R, A, E] =
    self.foldZIO(ZIO.successFn, ZIO.failFn)

  /**
   * Swaps the error/value parameters, applies the function `f` and flips the
   * parameters back
   */
  final def flipWith[R1, A1, E1](f: ZIO[R, A, E] => ZIO[R1, A1, E1])(implicit trace: Trace): ZIO[R1, E1, A1] =
    f(self.flip).flip

  /**
   * Folds over the failure value or the success value to yield an effect that
   * does not fail, but succeeds with the value returned by the left or right
   * function passed to `fold`.
   */
  def fold[B](failure: E => B, success: A => B)(implicit ev: CanFail[E], trace: Trace): URIO[R, B] =
    foldZIO(e => ZIO.succeed(failure(e)), a => ZIO.succeed(success(a)))

  /**
   * A more powerful version of `fold` that allows recovering from any kind of
   * failure except external interruption.
   */
  def foldCause[B](failure: Cause[E] => B, success: A => B)(implicit trace: Trace): URIO[R, B] =
    foldCauseZIO(c => ZIO.succeed(failure(c)), a => ZIO.succeed(success(a)))

  /**
   * A more powerful version of `foldZIO` that allows recovering from any kind
   * of failure except external interruption.
   */
  def foldCauseZIO[R1 <: R, E2, B](
    failure: Cause[E] => ZIO[R1, E2, B],
    success: A => ZIO[R1, E2, B]
  )(implicit trace: Trace): ZIO[R1, E2, B] =
    ZIO.FoldZIO(trace, self, success, failure)

  /**
   * A version of `foldZIO` that gives you the trace of the error.
   */
  final def foldTraceZIO[R1 <: R, E2, B](
    failure: ((E, StackTrace)) => ZIO[R1, E2, B],
    success: A => ZIO[R1, E2, B]
  )(implicit
    ev: CanFail[E],
    trace: Trace
  ): ZIO[R1, E2, B] =
    foldCauseZIO(c => c.failureTraceOrCause.fold(failure, ZIO.refailCause(_)), success)

  /**
   * Recovers from errors by accepting one effect to execute for the case of an
   * error, and one effect to execute for the case of success.
   *
   * This method has better performance than `either` since no intermediate
   * value is allocated and does not require subsequent calls to `flatMap` to
   * define the next effect.
   *
   * The error parameter of the returned `IO` may be chosen arbitrarily, since
   * it will depend on the `IO`s returned by the given continuations.
   */
  final def foldZIO[R1 <: R, E2, B](failure: E => ZIO[R1, E2, B], success: A => ZIO[R1, E2, B])(implicit
    ev: CanFail[E],
    trace: Trace
  ): ZIO[R1, E2, B] =
    foldCauseZIO(c => c.failureOrCause.fold(failure, ZIO.refailCause(_)), success)

  /**
   * Returns a new effect that will pass the success value of this effect to the
   * provided callback. If this effect fails, then the failure will be ignored.
   */
  final def forEachZIO[R1 <: R, E2, B](f: A => ZIO[R1, E2, B])(implicit trace: Trace): ZIO[R1, E2, Option[B]] =
    self.foldCauseZIO(_ => ZIO.none, a => f(a).map(Some(_)))

  final def forever(implicit trace: Trace): ZIO[R, E, Nothing] = {
    lazy val loop: ZIO[R, E, Nothing] = self *> ZIO.yieldNow *> loop

    loop
  }

  /**
   * Returns an effect that forks this effect into its own separate fiber,
   * returning the fiber immediately, without waiting for it to begin executing
   * the effect.
   *
   * You can use the `fork` method whenever you want to execute an effect in a
   * new fiber, concurrently and without "blocking" the fiber executing other
   * effects. Using fibers can be tricky, so instead of using this method
   * directly, consider other higher-level methods, such as `raceWith`,
   * `zipPar`, and so forth.
   *
   * The fiber returned by this method has methods to interrupt the fiber and to
   * wait for it to finish executing the effect. See [[zio.Fiber]] for more
   * information.
   *
   * Whenever you use this method to launch a new fiber, the new fiber is
   * attached to the parent fiber's scope. This means when the parent fiber
   * terminates, the child fiber will be terminated as well, ensuring that no
   * fibers leak. This behavior is called "auto supervision", and if this
   * behavior is not desired, you may use the [[forkDaemon]] or [[forkIn]]
   * methods.
   *
   * {{{
   * for {
   *   fiber <- subtask.fork
   *   // Do stuff...
   *   a <- fiber.join
   * } yield a
   * }}}
   */
  final def fork(implicit trace: Trace): URIO[R, Fiber.Runtime[E, A]] =
    self.forkWithScopeOverride(null)

  /**
   * Forks the effect in the specified scope. The fiber will be interrupted when
   * the scope is closed.
   */
  final def forkIn(scope: => Scope)(implicit trace: Trace): URIO[R, Fiber.Runtime[E, A]] =
    ZIO.uninterruptibleMask { restore =>
      def interrupt(fiber: Fiber.Runtime[Any, Any]): ZIO[Any, Nothing, Any] =
        ZIO.fiberIdWith { fiberId =>
          if (fiberId == fiber.id) ZIO.unit else fiber.interrupt
        }

      scope.fork.flatMap { child =>
        restore(self).onExit(child.close(_)).forkDaemon.tap { fiber =>
          child.addFinalizer(interrupt(fiber))
        }
      }
    }

  /**
   * Forks the effect into a new fiber attached to the global scope. Because the
   * new fiber is attached to the global scope, when the fiber executing the
   * returned effect terminates, the forked fiber will continue running.
   */
  final def forkDaemon(implicit trace: Trace): URIO[R, Fiber.Runtime[E, A]] =
    self.forkWithScopeOverride(FiberScope.global)

  /**
   * Forks the fiber in a [[Scope]], interrupting it when the scope is closed.
   */
  final def forkScoped(implicit trace: Trace): ZIO[R with Scope, Nothing, Fiber.Runtime[E, A]] =
    ZIO.scopeWith(scope => self.forkIn(scope))

  /**
   * Like fork but handles an error with the provided handler.
   */
  final def forkWithErrorHandler[R1 <: R](handler: E => URIO[R1, Any])(implicit
    trace: Trace
  ): URIO[R1, Fiber.Runtime[E, A]] =
    onError(c => c.failureOrCause.fold(handler, ZIO.refailCause(_))).fork

  private[zio] final def forkWithScopeOverride(
    scopeOverride: FiberScope
  )(implicit trace: Trace): URIO[R, Fiber.Runtime[E, A]] =
    ZIO.withFiberRuntime[R, Nothing, Fiber.Runtime[E, A]] { (parentFiber, parentStatus) =>
      val f = ZIO.succeed(
        ZIO.unsafe.fork(trace, self, parentFiber, parentStatus.runtimeFlags, scopeOverride)(Unsafe.unsafe)
      )
      if (parentFiber.shouldYieldBeforeFork()) ZIO.yieldNow *> f else f
    }

  /**
   * Unwraps the optional error, defaulting to the provided value.
   */
  final def flattenErrorOption[E1, E2 <: E1](default: => E2)(implicit
    ev: E IsSubtypeOfError Option[E1],
    trace: Trace
  ): ZIO[R, E1, A] =
    self.mapError(e => ev(e).getOrElse(default))

  /**
   * Returns a successful effect with the head of the list if the list is
   * non-empty or fails with the error `None` if the list is empty.
   */
  final def head[B](implicit ev: A IsSubtypeOfOutput List[B], trace: Trace): ZIO[R, Option[E], B] =
    self.foldZIO(
      e => Exit.fail(Some(e)),
      a => ev(a).headOption.fold[ZIO[R, Option[E], B]](Exit.failNone)(ZIO.successFn)
    )

  /**
   * Returns a new effect that ignores the success or failure of this effect.
   */
  final def ignore(implicit trace: Trace): URIO[R, Unit] =
    self.fold(ZIO.unitFn, ZIO.unitFn)

  /**
   * Returns a new effect that ignores the success or failure of this effect,
   * but which also logs failures at the Debug level, just in case the failure
   * turns out to be important.
   */
  final def ignoreLogged(implicit trace: Trace): URIO[R, Unit] =
    self.foldCauseZIO(
      cause =>
        ZIO.logLevel(LogLevel.Debug) {
          ZIO.logCause("An error was silently ignored because it is not anticipated to be useful", cause)
        },
      _ => ZIO.unit
    )

  /**
   * Returns a new effect that will not succeed with its value before first
   * interrupting all child fibers forked by the effect.
   */
  final def interruptAllChildren(implicit trace: Trace): ZIO[R, E, A] =
    ensuringChildren(Fiber.interruptAll(_))

  /**
   * Returns a new effect that performs the same operations as this effect, but
   * interruptibly, even if composed inside of an uninterruptible region.
   *
   * Note that effects are interruptible by default, so this function only has
   * meaning if used within an uninterruptible region.
   *
   * WARNING: This operator "punches holes" into effects, allowing them to be
   * interrupted in unexpected places. Do not use this operator unless you know
   * exactly what you are doing. Instead, you should use
   * [[ZIO.uninterruptibleMask]].
   */
  final def interruptible(implicit trace: Trace): ZIO[R, E, A] =
    withRuntimeFlags(RuntimeFlags.enableInterruption)

  /**
   * Switches the interrupt status for this effect. If `true` is used, then the
   * effect becomes interruptible (the default), while if `false` is used, then
   * the effect becomes uninterruptible. These changes are compositional, so
   * they only affect regions of the effect.
   */
  final def interruptStatus(flag: => InterruptStatus)(implicit trace: Trace): ZIO[R, E, A] =
    ZIO.suspendSucceed {
      if (flag.isInterruptible) self.interruptible
      else self.uninterruptible
    }

  /**
   * Returns an effect that keeps or breaks a promise based on the result of
   * this effect. Synchronizes interruption, so if this effect is interrupted,
   * the specified promise will be interrupted, too.
   */
  final def intoPromise[E1 >: E, A1 >: A](p: => Promise[E1, A1])(implicit trace: Trace): URIO[R, Boolean] =
    ZIO.uninterruptibleMask(restore => restore(self).exitWith(p.done(_)))

  /**
   * Returns whether this effect is a failure.
   */
  final def isFailure(implicit trace: Trace): URIO[R, Boolean] =
    foldZIO(_ => Exit.`true`, _ => Exit.`false`)

  /**
   * Returns whether this effect is a success.
   */
  final def isSuccess(implicit trace: Trace): URIO[R, Boolean] =
    foldZIO(_ => Exit.`false`, _ => Exit.`true`)

  /**
   * "Zooms in" on the value in the `Left` side of an `Either`, moving the
   * possibility that the value is a `Right` to the error channel.
   */
  final def left[B, C](implicit ev: A IsSubtypeOfOutput Either[B, C], trace: Trace): ZIO[R, Either[E, C], B] =
    self.foldZIO(
      e => Exit.fail(Left(e)),
      a => ev(a).fold(ZIO.successFn, c => ZIO.fail(Right(c)))
    )

  /**
   * Performs the specified operation while "zoomed in" on the `Left` case of an
   * `Either`.
   */
  final def leftWith[R1, E1, A1, B, B1, C, C1](
    f: ZIO[R, Either[E, C], B] => ZIO[R1, Either[E1, C1], B1]
  )(implicit ev: A IsSubtypeOfOutput Either[B, C], trace: Trace): ZIO[R1, E1, Either[B1, C1]] =
    f(self.left).unleft

  /**
   * Logs the cause of failure of this workflow.
   */
  final def logError(implicit trace: Trace): ZIO[R, E, A] =
    logError("")

  /**
   * Logs the cause of failure of this workflow with the specified message.
   */
  final def logError(message: => String)(implicit trace: Trace): ZIO[R, E, A] =
    ZIO.uninterruptibleMask { restore =>
      restore(self).tapErrorCause { cause =>
        ZIO.logErrorCause(message, cause)
      }
    }

  /**
   * Adjusts the label for the current logging span.
   * {{{
   * parseRequest(req).logSpan("parsing")
   * }}}
   */
  def logSpan(label: => String)(implicit trace: Trace): ZIO[R, E, A] =
    ZIO.logSpan(label)(self)

  /**
   * Returns an effect whose success is mapped by the specified `f` function.
   */
  def map[B](f: A => B)(implicit trace: Trace): ZIO[R, E, B] =
    flatMap(a => ZIO.succeed(f(a)))

  /**
   * Returns an effect whose success is mapped by the specified side effecting
   * `f` function, translating any thrown exceptions into typed failed effects.
   */
  final def mapAttempt[B](f: A => B)(implicit ev: E IsSubtypeOfError Throwable, trace: Trace): RIO[R, B] =
    foldZIO(e => Exit.fail(ev(e)), a => ZIO.attempt(f(a)))

  /**
   * Returns an effect whose failure and success channels have been mapped by
   * the specified pair of functions, `f` and `g`.
   */
  def mapBoth[E2, B](f: E => E2, g: A => B)(implicit ev: CanFail[E], trace: Trace): ZIO[R, E2, B] =
    foldZIO(e => Exit.fail(f(e)), a => ZIO.succeed(g(a)))

  /**
   * Returns an effect with its error channel mapped using the specified
   * function. This can be used to lift a "smaller" error into a "larger" error.
   */
  def mapError[E2](f: E => E2)(implicit ev: CanFail[E], trace: Trace): ZIO[R, E2, A] =
    self.mapErrorCause(_.map(f))

  /**
   * Returns an effect with its full cause of failure mapped using the specified
   * function. This can be used to transform errors while preserving the
   * original structure of `Cause`.
   *
   * @see
   *   [[absorb]], [[sandbox]], [[catchAllCause]] - other functions for dealing
   *   with defects
   */
  def mapErrorCause[E2](h: Cause[E] => Cause[E2])(implicit trace: Trace): ZIO[R, E2, A] =
    self.foldCauseZIO(c => ZIO.refailCause(h(c)), ZIO.successFn)

  /**
   * Returns an effect that, if evaluated, will return the lazily computed
   * result of this effect.
   */
  final def memoize(implicit trace: Trace): UIO[ZIO[R, E, A]] =
    for {
      promise  <- Promise.make[E, (FiberRefs.Patch, A)]
      complete <- self.diffFiberRefs.intoPromise(promise).once
    } yield complete *> promise.await.flatMap { case (patch, a) => ZIO.patchFiberRefs(patch).as(a) }

  /**
   * Returns a new effect where the error channel has been merged into the
   * success channel to their common combined type.
   */
  final def merge[A1 >: A](implicit ev1: E IsSubtypeOfError A1, ev2: CanFail[E], trace: Trace): URIO[R, A1] =
    self.foldZIO(e => Exit.succeed(ev1(e)), ZIO.successFn)

  /**
   * Returns a new effect where boolean value of this effect is negated.
   */
  final def negate(implicit ev: A IsSubtypeOfOutput Boolean, trace: Trace): ZIO[R, E, Boolean] =
    map(result => !ev(result))

  /**
   * Requires the option produced by this value to be `None`.
   */
  final def none[B](implicit ev: A IsSubtypeOfOutput Option[B], trace: Trace): ZIO[R, Option[E], Unit] =
    self.foldZIO(
      e => Exit.fail(Some(e)),
      a => ev(a).fold[ZIO[R, Option[E], Unit]](Exit.unit)(_ => Exit.failNone)
    )

  /**
   * Returns an effect that will be executed at most once, even if it is
   * evaluated multiple times.
   */
  final def once(implicit trace: Trace): UIO[ZIO[R, E, Unit]] =
    Ref.make(true).map(ref => self.whenZIO(ref.getAndSet(false)).unit)

  final def onDone[R1 <: R](
    error: E => ZIO[R1, Nothing, Any],
    success: A => ZIO[R1, Nothing, Any]
  )(implicit trace: Trace): ZIO[R1, Nothing, Unit] =
    ZIO.uninterruptibleMask { restore =>
      restore(self).foldZIO(e => restore(error(e)), s => restore(success(s))).forkDaemon.unit
    }

  final def onDoneCause[R1 <: R](
    error: Cause[E] => ZIO[R1, Nothing, Any],
    success: A => ZIO[R1, Nothing, Any]
  )(implicit trace: Trace): ZIO[R1, Nothing, Unit] =
    ZIO.uninterruptibleMask { restore =>
      restore(self).foldCauseZIO(e => restore(error(e)), s => restore(success(s))).forkDaemon.unit
    }

  /**
   * Runs the specified effect if this effect fails, providing the error to the
   * effect if it exists. The provided effect will not be interrupted.
   */
  final def onError[R1 <: R](cleanup: Cause[E] => URIO[R1, Any])(implicit trace: Trace): ZIO[R1, E, A] =
    onExit {
      case Exit.Success(_)     => ZIO.unit
      case Exit.Failure(cause) => cleanup(cause)
    }

  /**
   * Returns an effect which is guaranteed to be executed on the specified
   * executor. The specified effect will always run on the specified executor,
   * even in the presence of asynchronous boundaries.
   *
   * This is useful when an effect must be executed somewhere, for example: on a
   * UI thread, inside a client library's thread pool, inside a blocking thread
   * pool, inside a low-latency thread pool, or elsewhere.
   *
   * The `onExecutor` function composes with the innermost `onExecutor` taking
   * priority. Use of this method does not alter the execution semantics of
   * other effects composed with this one, making it easy to compositionally
   * reason about where effects are running.
   */
  final def onExecutor(executor: => Executor)(implicit trace: Trace): ZIO[R, E, A] =
    ZIO.onExecutor(executor)(self)

  /**
   * Executes the effect on the specified `ExecutionContext` and then shifts
   * back to the default one.
   */
  final def onExecutionContext(ec: => ExecutionContext)(implicit trace: Trace): ZIO[R, E, A] =
    self.onExecutor(Executor.fromExecutionContext(ec))

  /**
   * Ensures that a cleanup functions runs, whether this effect succeeds, fails,
   * or is interrupted.
   */
  final def onExit[R1 <: R](cleanup: Exit[E, A] => URIO[R1, Any])(implicit trace: Trace): ZIO[R1, E, A] =
    ZIO.uninterruptibleMask { restore =>
      restore(self).foldCauseZIO(
        failure1 => {
          val result = Exit.failCause(failure1)
          cleanup(result).foldCauseZIO(
            failure2 => Exit.failCause(failure1 ++ failure2),
            _ => result
          )
        },
        success => {
          val result = Exit.succeed(success)

          cleanup(result).flatMap(_ => result)
        }
      )
    }

  /**
   * Runs the specified effect if this effect is interrupted.
   */
  final def onInterrupt[R1 <: R](cleanup: => URIO[R1, Any])(implicit trace: Trace): ZIO[R1, E, A] =
    onExit {
      case Exit.Failure(cause) => if (cause.isInterruptedOnly) cleanup else ZIO.unit
      case _                   => ZIO.unit
    }

  /**
   * Calls the specified function, and runs the effect it returns, if this
   * effect is interrupted.
   */
  final def onInterrupt[R1 <: R](cleanup: Set[FiberId] => URIO[R1, Any])(implicit trace: Trace): ZIO[R1, E, A] =
    // TODO: isInterrupted or isInterruptedOnly?
    onExit {
      case Exit.Failure(cause) => if (cause.isInterruptedOnly) cleanup(cause.interruptors) else ZIO.unit
      case _                   => ZIO.unit
    }

  /**
   * Runs the specified effect if this effect is terminated, either because of a
   * defect or because of interruption.
   */
  final def onTermination[R1 <: R](
    cleanup: Cause[Nothing] => URIO[R1, Any]
  )(implicit trace: Trace): ZIO[R1, E, A] =
    onExit {
      case Exit.Success(_) => ZIO.unit
      case Exit.Failure(cause) =>
        if (cause.isFailure) ZIO.unit
        else cleanup(cause.asInstanceOf[Cause[Nothing]])
    }

  /**
   * Executes this effect, skipping the error but returning optionally the
   * success.
   */
  final def option(implicit ev: CanFail[E], trace: Trace): URIO[R, Option[A]] =
    self.foldZIO(_ => Exit.none, a => Exit.succeed(Some(a)))

  /**
   * Translates effect failure into death of the fiber, making all failures
   * unchecked and not a part of the type of the effect.
   */
  final def orDie(implicit ev1: E IsSubtypeOfError Throwable, ev2: CanFail[E], trace: Trace): URIO[R, A] =
    orDieWith(ev1)

  /**
   * Keeps none of the errors, and terminates the fiber with them, using the
   * specified function to convert the `E` into a `Throwable`.
   */
  final def orDieWith(f: E => Throwable)(implicit ev: CanFail[E], trace: Trace): URIO[R, A] =
    mapErrorCause(_.flatMap(e => Cause.die(f(e))))

  /**
   * Unearth the unchecked failure of the effect. (opposite of `orDie`)
   * {{{
   *   val f0: Task[Unit] = ZIO.fail(new Exception("failing")).unit
   *   val f1: UIO[Unit]  = f0.orDie
   *   val f2: Task[Unit] = f1.resurrect
   * }}}
   */
  final def resurrect(implicit ev1: E IsSubtypeOfError Throwable, trace: Trace): RIO[R, A] =
    self.unrefineWith { case e => e }(ev1)

  /**
   * Executes this effect and returns its value, if it succeeds, but otherwise
   * executes the specified effect.
   */
  final def orElse[R1 <: R, E2, A1 >: A](
    that: => ZIO[R1, E2, A1]
  )(implicit ev: CanFail[E], trace: Trace): ZIO[R1, E2, A1] =
    tryOrElse(that, ZIO.successFn)

  /**
   * Returns an effect that will produce the value of this effect, unless it
   * fails, in which case, it will produce the value of the specified effect.
   */
  final def orElseEither[R1 <: R, E2, B](
    that: => ZIO[R1, E2, B]
  )(implicit ev: CanFail[E], trace: Trace): ZIO[R1, E2, Either[A, B]] =
    tryOrElse(that.map(Right(_)), ZIO.succeedLeft)

  /**
   * Executes this effect and returns its value, if it succeeds, but otherwise
   * fails with the specified error.
   */
  def orElseFail[E1](e1: => E1)(implicit ev: CanFail[E], trace: Trace): ZIO[R, E1, A] =
    orElse(ZIO.fail(e1))

  /**
   * Returns an effect that will produce the value of this effect, unless it
   * fails with the `None` value, in which case it will produce the value of the
   * specified effect.
   */
  final def orElseOptional[R1 <: R, E1, A1 >: A](
    that: => ZIO[R1, Option[E1], A1]
  )(implicit ev: E IsSubtypeOfError Option[E1], trace: Trace): ZIO[R1, Option[E1], A1] =
    catchAll(ev(_).fold(that)(e => Exit.fail(Some(e))))

  /**
   * Executes this effect and returns its value, if it succeeds, but otherwise
   * succeeds with the specified value.
   */
  final def orElseSucceed[A1 >: A](a1: => A1)(implicit ev: CanFail[E], trace: Trace): URIO[R, A1] =
    orElse(ZIO.succeed(a1))

  /**
   * Exposes all parallel errors in a single call
   */
  final def parallelErrors[E1 >: E](implicit trace: Trace): ZIO[R, ::[E1], A] =
    self.foldCauseZIO(
      cause =>
        cause.failures match {
          case Nil            => ZIO.refailCause(cause.asInstanceOf[Cause[Nothing]])
          case ::(head, tail) => ZIO.refailCause(Cause.fail(::[E1](head, tail), cause.trace))
        },
      ZIO.successFn
    )

  /**
   * Returns a new scoped workflow that runs finalizers added to the scope of
   * this workflow in parallel.
   */
  final def parallelFinalizers(implicit trace: Trace): ZIO[R, E, A] =
    ZIO.parallelFinalizers(self)

  /**
   * Provides the `ZIO` effect with its required environment, which eliminates
   * its dependency on `R`.
   */
  final def provideEnvironment(r: => ZEnvironment[R])(implicit trace: Trace): IO[E, A] =
    FiberRef.currentEnvironment.locally(r)(self.asInstanceOf[ZIO[Any, E, A]])

  /**
   * Provides a layer to the ZIO effect, which translates it to another level.
   */
  final def provideLayer[E1 >: E, R0](
    layer: => ZLayer[R0, E1, R]
  )(implicit trace: Trace): ZIO[R0, E1, A] =
    ZIO.scopedWith(scope => layer.build(scope).flatMap(r => self.provideEnvironment(r)))

  /**
   * Transforms the environment being provided to this effect with the specified
   * function.
   */
  final def provideSomeEnvironment[R0](
    f: ZEnvironment[R0] => ZEnvironment[R]
  )(implicit trace: Trace): ZIO[R0, E, A] =
    ZIO.environmentWithZIO(r0 => self.provideEnvironment(f(r0)))

  /**
   * Splits the environment into two parts, providing one part using the
   * specified layer and leaving the remainder `R0`.
   *
   * {{{
   * val zio: ZIO[Logging with Database, Nothing, Unit] = ???
   *
   * val loggingLayer: ZLayer[Any, Nothing, Logging] = ???
   *
   * val zio2 = zio.provideSomeLayer[Database](loggingLayer)
   * }}}
   */
  final def provideSomeLayer[R0]: ZIO.ProvideSomeLayer[R0, R, E, A] =
    new ZIO.ProvideSomeLayer[R0, R, E, A](self)

  /**
   * Returns an effect that races this effect with the specified effect,
   * returning the first successful `A` from the faster side. If one effect
   * succeeds, the other will be interrupted. If neither succeeds, then the
   * effect will fail with some error.
   *
   * WARNING: The raced effect will safely interrupt the "loser", but will not
   * resume until the loser has been cleanly terminated. If early return is
   * desired, then instead of performing `l race r`, perform `l.disconnect race
   * r.disconnect`, which disconnects left and right interrupt signal, allowing
   * a fast return, with interruption performed in the background.
   */
  final def race[R1 <: R, E1 >: E, A1 >: A](that: => ZIO[R1, E1, A1])(implicit trace: Trace): ZIO[R1, E1, A1] =
    ZIO.fiberIdWith { parentFiberId =>
      (self.raceWith(that))(
        (exit, right) =>
          exit.foldExitZIO[Any, E1, A1](
            cause => right.join.mapErrorCause(cause && _),
            a => right.interruptAs(parentFiberId).as(a)
          ),
        (exit, left) =>
          exit.foldExitZIO[Any, E1, A1](
            cause => left.join.mapErrorCause(_ && cause),
            a => left.interruptAs(parentFiberId).as(a)
          )
      )
    }

  @deprecated("use race", "2.0.7")
  final def raceAwait[R1 <: R, E1 >: E, A1 >: A](that: => ZIO[R1, E1, A1])(implicit trace: Trace): ZIO[R1, E1, A1] =
    self race that

  /**
   * Returns an effect that races this effect with all the specified effects,
   * yielding the value of the first effect to succeed with a value. Losers of
   * the race will be interrupted immediately
   */
  final def raceAll[R1 <: R, E1 >: E, A1 >: A](
    ios0: => Iterable[ZIO[R1, E1, A1]]
  )(implicit trace: Trace): ZIO[R1, E1, A1] = ZIO.suspendSucceed {
    val ios = ios0

    def arbiter[E1, A1](
      fibers: List[Fiber[E1, A1]],
      winner: Fiber[E1, A1],
      promise: Promise[E1, (A1, Fiber[E1, A1])],
      fails: Ref[Int]
    )(res: Exit[E1, A1]): URIO[R1, Any] =
      res.foldExitZIO[R1, Nothing, Unit](
        e => ZIO.flatten(fails.modify((c: Int) => (if (c == 0) promise.failCause(e).unit else ZIO.unit) -> (c - 1))),
        a =>
          promise
            .succeed(a -> winner)
            .flatMap(set =>
              if (set) fibers.foldLeft(ZIO.unit)((io, f) => if (f eq winner) io else io <* f.interrupt)
              else ZIO.unit
            )
      )

    (for {
      done  <- Promise.make[E1, (A1, Fiber[E1, A1])]
      fails <- Ref.make[Int](ios.size)
      c <- ZIO.uninterruptibleMask { restore =>
             for {
               fs <- ZIO.foreach(self :: ios.toList)(io => ZIO.interruptible(io).fork)
               _ <- fs.foldLeft[ZIO[R1, E1, Any]](ZIO.unit) { case (io, f) =>
                      io *> f.await.flatMap(arbiter(fs, f, done, fails)).fork
                    }

               inheritAll = { (res: (A1, Fiber[E1, A1])) => res._2.inheritAll.as(res._1) }

               c <- restore(done.await.flatMap(inheritAll))
                      .onInterrupt(fs.foldLeft(ZIO.unit)((io, f) => io <* f.interrupt))
             } yield c
           }
    } yield c)
  }

  /**
   * Returns an effect that races this effect with the specified effect,
   * yielding the first result to complete, whether by success or failure. If
   * neither effect completes, then the composed effect will not complete.
   *
   * WARNING: The raced effect will safely interrupt the "loser", but will not
   * resume until the loser has been cleanly terminated. If early return is
   * desired, then instead of performing `l raceFirst r`, perform `l.disconnect
   * raceFirst r.disconnect`, which disconnects left and right interrupt signal,
   * allowing a fast return, with interruption performed in the background.
   */
  final def raceFirst[R1 <: R, E1 >: E, A1 >: A](that: => ZIO[R1, E1, A1])(implicit
    trace: Trace
  ): ZIO[R1, E1, A1] =
    (self.exit race that.exit).flatMap(ZIO.done(_))

  @deprecated("use raceFirst", "2.0.7")
  final def raceFirstAwait[R1 <: R, E1 >: E, A1 >: A](that: => ZIO[R1, E1, A1])(implicit
    trace: Trace
  ): ZIO[R1, E1, A1] =
    self raceFirst that

  /**
   * Returns an effect that races this effect with the specified effect,
   * yielding the first result to succeed. If neither effect succeeds, then the
   * composed effect will fail with some error.
   *
   * WARNING: The raced effect will safely interrupt the "loser", but will not
   * resume until the loser has been cleanly terminated. If early return is
   * desired, then instead of performing `l raceEither r`, perform `l.disconnect
   * raceEither r.disconnect`, which disconnects left and right interrupt
   * signal, allowing the earliest possible return.
   */
  final def raceEither[R1 <: R, E1 >: E, B](that: => ZIO[R1, E1, B])(implicit
    trace: Trace
  ): ZIO[R1, E1, Either[A, B]] =
    self.map(Left(_)) race that.map(Right(_))

  /**
   * Forks this effect and the specified effect into their own fibers, and races
   * them, calling one of two specified callbacks depending on which fiber wins
   * the race. This method does not interrupt, join, or otherwise do anything
   * with the fibers. It can be considered a low-level building block for
   * higher-level operators like `race`.
   */
  private final def raceFibersWith[R1 <: R, ER, E2, B, C](right: ZIO[R1, ER, B])(
    leftWins: (Fiber.Runtime[E, A], Fiber.Runtime[ER, B]) => ZIO[R1, E2, C],
    rightWins: (Fiber.Runtime[ER, B], Fiber.Runtime[E, A]) => ZIO[R1, E2, C],
    leftScope: FiberScope = null,
    rightScope: FiberScope = null
  )(implicit trace: Trace): ZIO[R1, E2, C] =
    ZIO.withFiberRuntime[R1, E2, C] { (parentFiber, parentStatus) =>
      import java.util.concurrent.atomic.AtomicBoolean

      implicit val unsafe: Unsafe = Unsafe.unsafe

      val parentRuntimeFlags = parentStatus.runtimeFlags

      @inline def complete[E0, E1, A, B](
        winner: Fiber.Runtime[E0, A],
        loser: Fiber.Runtime[E1, B],
        cont: (Fiber.Runtime[E0, A], Fiber.Runtime[E1, B]) => ZIO[R1, E2, C],
        ab: AtomicBoolean,
        cb: ZIO[R1, E2, C] => Any
      ): Any =
        if (ab.compareAndSet(true, false)) {
          cb(cont(winner, loser))
        }

      val raceIndicator = new AtomicBoolean(true)

      val leftFiber  = ZIO.unsafe.makeChildFiber(trace, self, parentFiber, parentRuntimeFlags, leftScope)
      val rightFiber = ZIO.unsafe.makeChildFiber(trace, right, parentFiber, parentRuntimeFlags, rightScope)

      val startLeftFiber  = leftFiber.startSuspended()
      val startRightFiber = rightFiber.startSuspended()

      ZIO
        .async[R1, E2, C](
          { cb =>
            leftFiber.addObserver { _ =>
              complete(leftFiber, rightFiber, leftWins, raceIndicator, cb)
            }

            rightFiber.addObserver { _ =>
              complete(rightFiber, leftFiber, rightWins, raceIndicator, cb)
            }

            startLeftFiber(self)
            startRightFiber(right)
          },
          leftFiber.id <> rightFiber.id
        )
    }

  /**
   * Returns an effect that races this effect with the specified effect, calling
   * the specified finisher as soon as one result or the other has been
   * computed.
   */
  final def raceWith[R1 <: R, E1, E2, B, C](that: => ZIO[R1, E1, B])(
    leftDone: (Exit[E, A], Fiber[E1, B]) => ZIO[R1, E2, C],
    rightDone: (Exit[E1, B], Fiber[E, A]) => ZIO[R1, E2, C]
  )(implicit trace: Trace): ZIO[R1, E2, C] =
    self.raceFibersWith(that)(
      (winner, loser) =>
        winner.await.flatMap {
          case exit: Exit.Success[_] =>
            winner.inheritAll.flatMap(_ => leftDone(exit, loser))
          case exit: Exit.Failure[_] =>
            leftDone(exit, loser)
        },
      (winner, loser) =>
        winner.await.flatMap {
          case exit: Exit.Success[B] =>
            winner.inheritAll.flatMap(_ => rightDone(exit, loser))
          case exit: Exit.Failure[E1] =>
            rightDone(exit, loser)
        }
    )

  /**
   * Keeps some of the errors, and terminates the fiber with the rest
   */
  final def refineOrDie[E1](
    pf: PartialFunction[E, E1]
  )(implicit ev1: E IsSubtypeOfError Throwable, ev2: CanFail[E], trace: Trace): ZIO[R, E1, A] =
    refineOrDieWith(pf)(ev1)

  /**
   * Keeps some of the errors, and terminates the fiber with the rest, using the
   * specified function to convert the `E` into a `Throwable`.
   */
  final def refineOrDieWith[E1](pf: PartialFunction[E, E1])(
    f: E => Throwable
  )(implicit ev: CanFail[E], trace: Trace): ZIO[R, E1, A] =
    mapErrorCause(_.flatMap(pf.andThen(Cause.fail(_)).applyOrElse(_, (e: E) => Cause.die(f(e)))))

  /**
   * Fail with the returned value if the `PartialFunction` matches, otherwise
   * continue with our held value.
   */
  final def reject[E1 >: E](pf: PartialFunction[A, E1])(implicit trace: Trace): ZIO[R, E1, A] =
    rejectZIO(pf.andThen(ZIO.fail(_)))

  /**
   * Continue with the returned computation if the `PartialFunction` matches,
   * translating the successful match into a failure, otherwise continue with
   * our held value.
   */
  final def rejectZIO[R1 <: R, E1 >: E](
    pf: PartialFunction[A, ZIO[R1, E1, E1]]
  )(implicit trace: Trace): ZIO[R1, E1, A] =
    self.flatMap { v =>
      pf.andThen[ZIO[R1, E1, A]](_.flatMap(ZIO.failFn))
        .applyOrElse[A, ZIO[R1, E1, A]](v, ZIO.successFn)
    }

  /**
   * Returns a new effect that repeats this effect according to the specified
   * schedule or until the first failure. Scheduled recurrences are in addition
   * to the first execution, so that `io.repeat(Schedule.once)` yields an effect
   * that executes `io`, and then if that succeeds, executes `io` an additional
   * time.
   */
  final def repeat[R1 <: R, B](schedule: => Schedule[R1, A, B])(implicit
    trace: Trace
  ): ZIO[R1, E, B] =
    repeatOrElse[R1, E, B](schedule, (e, _) => Exit.fail(e))

  /**
   * Returns a new effect that repeats this effect the specified number of times
   * or until the first failure. Repeats are in addition to the first execution,
   * so that `io.repeatN(1)` yields an effect that executes `io`, and then if
   * that succeeds, executes `io` an additional time.
   */
  final def repeatN(n: => Int)(implicit trace: Trace): ZIO[R, E, A] =
    ZIO.suspendSucceed {
      def loop(n: Int): ZIO[R, E, A] =
        self.flatMap(a => if (n <= 0) Exit.succeed(a) else ZIO.yieldNow *> loop(n - 1))

      loop(n)
    }

  /**
   * Returns a new effect that repeats this effect according to the specified
   * schedule or until the first failure, at which point, the failure value and
   * schedule output are passed to the specified handler.
   *
   * Scheduled recurrences are in addition to the first execution, so that
   * `io.repeat(Schedule.once)` yields an effect that executes `io`, and then if
   * that succeeds, executes `io` an additional time.
   */
  final def repeatOrElse[R1 <: R, E2, B](
    schedule: => Schedule[R1, A, B],
    orElse: (E, Option[B]) => ZIO[R1, E2, B]
  )(implicit trace: Trace): ZIO[R1, E2, B] =
    repeatOrElseEither[R1, B, E2, B](schedule, orElse).map(_.merge)

  /**
   * Returns a new effect that repeats this effect according to the specified
   * schedule or until the first failure, at which point, the failure value and
   * schedule output are passed to the specified handler.
   *
   * Scheduled recurrences are in addition to the first execution, so that
   * `io.repeat(Schedule.once)` yields an effect that executes `io`, and then if
   * that succeeds, executes `io` an additional time.
   */
  final def repeatOrElseEither[R1 <: R, B, E2, C](
    schedule0: => Schedule[R1, A, B],
    orElse: (E, Option[B]) => ZIO[R1, E2, C]
  )(implicit trace: Trace): ZIO[R1, E2, Either[C, B]] =
    ZIO.suspendSucceed {
      val schedule = schedule0

      schedule.driver.flatMap { driver =>
        def loop(a: A): ZIO[R1, E2, Either[C, B]] =
          driver
            .next(a)
            .foldZIO(
              _ => driver.last.orDie.map(Right(_)),
              b =>
                self.foldZIO(
                  e => orElse(e, Some(b)).map(Left(_)),
                  a => loop(a)
                )
            )

        self.foldZIO(
          e => orElse(e, None).map(Left(_)),
          a => loop(a)
        )
      }
    }

  /**
   * Repeats this effect until its value satisfies the specified predicate or
   * until the first failure.
   */
  final def repeatUntil(p: A => Boolean)(implicit trace: Trace): ZIO[R, E, A] =
    repeatUntilZIO(a => ZIO.succeed(p(a)))

  /**
   * Repeats this effect until its value is equal to the specified value or
   * until the first failure.
   */
  final def repeatUntilEquals[A1 >: A](a: => A1)(implicit trace: Trace): ZIO[R, E, A1] =
    repeatUntil(_ == a)

  /**
   * Repeats this effect until its value satisfies the specified effectful
   * predicate or until the first failure.
   */
  final def repeatUntilZIO[R1 <: R](f: A => URIO[R1, Boolean])(implicit trace: Trace): ZIO[R1, E, A] =
    self.flatMap(a => f(a).flatMap(b => if (b) Exit.succeed(a) else ZIO.yieldNow *> repeatUntilZIO(f)))

  /**
   * Repeats this effect while its value satisfies the specified predicate or
   * until the first failure.
   */
  final def repeatWhile(p: A => Boolean)(implicit trace: Trace): ZIO[R, E, A] =
    repeatWhileZIO(a => ZIO.succeed(p(a)))

  /**
   * Repeats this effect for as long as its value is equal to the specified
   * value or until the first failure.
   */
  final def repeatWhileEquals[A1 >: A](a: => A1)(implicit trace: Trace): ZIO[R, E, A1] =
    repeatWhile(_ == a)

  /**
   * Repeats this effect while its value satisfies the specified effectful
   * predicate or until the first failure.
   */
  final def repeatWhileZIO[R1 <: R](f: A => URIO[R1, Boolean])(implicit trace: Trace): ZIO[R1, E, A] =
    repeatUntilZIO(e => f(e).map(!_))

  /**
   * Performs this effect the specified number of times and collects the
   * results.
   */
  final def replicateZIO(n: => Int)(implicit trace: Trace): ZIO[R, E, Iterable[A]] =
    ZIO.replicateZIO(n)(self)

  /**
   * Performs this effect the specified number of times, discarding the results.
   */
  final def replicateZIODiscard(n: => Int)(implicit trace: Trace): ZIO[R, E, Unit] =
    ZIO.replicateZIODiscard(n)(self)

  /**
   * Retries with the specified retry policy. Retries are done following the
   * failure of the original `io` (up to a fixed maximum with `once` or `recurs`
   * for example), so that that `io.retry(Schedule.once)` means "execute `io`
   * and in case of failure, try again once".
   */
  final def retry[R1 <: R, S](
    policy: => Schedule[R1, E, S]
  )(implicit ev: CanFail[E], trace: Trace): ZIO[R1, E, A] =
    ZIO.suspendSucceed {

      def loop(driver: Schedule.Driver[Any, R1, E, S]): ZIO[R1, E, A] =
        self.catchAllCause { cause =>
          cause.failureOrCause.fold(
            e =>
              driver
                .next(e)
                .foldZIO(
                  _ => driver.last.orDie.flatMap(_ => ZIO.refailCause(cause)),
                  _ => loop(driver)
                ),
            cause => ZIO.refailCause(cause)
          )
        }

      policy.driver.flatMap(loop(_))
    }

  /**
   * Retries this effect the specified number of times.
   */
  final def retryN(n: => Int)(implicit ev: CanFail[E], trace: Trace): ZIO[R, E, A] =
    ZIO.suspendSucceed {

      def loop(n: Int): ZIO[R, E, A] =
        self.catchAllCause { cause =>
          cause.failureOrCause.fold(
            _ => if (n <= 0) ZIO.refailCause(cause) else ZIO.yieldNow *> loop(n - 1),
            cause => ZIO.refailCause(cause)
          )
        }

      loop(n)
    }

  /**
   * Retries with the specified schedule, until it fails, and then both the
   * value produced by the schedule together with the last error are passed to
   * the recovery function.
   */
  final def retryOrElse[R1 <: R, A1 >: A, S, E1](
    policy: => Schedule[R1, E, S],
    orElse: (E, S) => ZIO[R1, E1, A1]
  )(implicit ev: CanFail[E], trace: Trace): ZIO[R1, E1, A1] =
    retryOrElseEither(policy, orElse).map(_.merge)

  /**
   * Returns an effect that retries this effect with the specified schedule when
   * it fails, until the schedule is done, then both the value produced by the
   * schedule together with the last error are passed to the specified recovery
   * function.
   */
  final def retryOrElseEither[R1 <: R, Out, E1, B](
    schedule0: => Schedule[R1, E, Out],
    orElse: (E, Out) => ZIO[R1, E1, B]
  )(implicit ev: CanFail[E], trace: Trace): ZIO[R1, E1, Either[B, A]] =
    ZIO.suspendSucceed {
      val schedule = schedule0

      def loop(driver: Schedule.Driver[Any, R1, E, Out]): ZIO[R1, E1, Either[B, A]] =
        self
          .map(Right(_))
          .catchAll(e =>
            driver
              .next(e)
              .foldZIO(
                _ => driver.last.orDie.flatMap(out => orElse(e, out).map(Left(_))),
                _ => loop(driver)
              )
          )

      schedule.driver.flatMap(loop(_))
    }

  /**
   * Retries this effect until its error satisfies the specified predicate.
   */
  final def retryUntil(f: E => Boolean)(implicit ev: CanFail[E], trace: Trace): ZIO[R, E, A] =
    retryUntilZIO(e => ZIO.succeed(f(e)))

  /**
   * Retries this effect until its error is equal to the specified error.
   */
  final def retryUntilEquals[E1 >: E](e: => E1)(implicit ev: CanFail[E1], trace: Trace): ZIO[R, E1, A] =
    retryUntil(_ == e)

  /**
   * Retries this effect until its error satisfies the specified effectful
   * predicate.
   */
  final def retryUntilZIO[R1 <: R](
    f: E => URIO[R1, Boolean]
  )(implicit ev: CanFail[E], trace: Trace): ZIO[R1, E, A] =
    self.catchAll(e => f(e).flatMap(b => if (b) Exit.fail(e) else ZIO.yieldNow *> retryUntilZIO(f)))

  /**
   * Retries this effect while its error satisfies the specified predicate.
   */
  final def retryWhile(f: E => Boolean)(implicit ev: CanFail[E], trace: Trace): ZIO[R, E, A] =
    retryWhileZIO(e => ZIO.succeed(f(e)))

  /**
   * Retries this effect for as long as its error is equal to the specified
   * error.
   */
  final def retryWhileEquals[E1 >: E](e: => E1)(implicit ev: CanFail[E1], trace: Trace): ZIO[R, E1, A] =
    retryWhile(_ == e)

  /**
   * Retries this effect while its error satisfies the specified effectful
   * predicate.
   */
  final def retryWhileZIO[R1 <: R](
    f: E => URIO[R1, Boolean]
  )(implicit ev: CanFail[E], trace: Trace): ZIO[R1, E, A] =
    retryUntilZIO(e => f(e).map(!_))

  /**
   * "Zooms in" on the value in the `Right` side of an `Either`, moving the
   * possibility that the value is a `Left` to the error channel.
   */
  final def right[B, C](implicit ev: A IsSubtypeOfOutput Either[B, C], trace: Trace): ZIO[R, Either[B, E], C] =
    self.foldZIO(
      e => Exit.fail(Right(e)),
      a => ev(a).fold(b => ZIO.fail(Left(b)), ZIO.successFn)
    )

  /**
   * Performs the specified operation while "zoomed in" on the `Right` case of
   * an `Either`.
   */
  final def rightWith[R1, E1, A1, B, B1, C, C1](
    f: ZIO[R, Either[B, E], C] => ZIO[R1, Either[B1, E1], C1]
  )(implicit ev: A IsSubtypeOfOutput Either[B, C], trace: Trace): ZIO[R1, E1, Either[B1, C1]] =
    f(self.right).unright

  /**
   * Exposes the full cause of failure of this effect.
   *
   * {{{
   * final case class DomainError()
   *
   * val veryBadIO: IO[DomainError, Unit] =
   *   ZIO.succeed(5 / 0) *> ZIO.fail(DomainError())
   *
   * val caught: IO[DomainError, Unit] =
   *   veryBadIO.sandbox.mapError(_.untraced).catchAll {
   *     case Cause.Die(_: ArithmeticException) =>
   *       // Caught defect: divided by zero!
   *       ZIO.unit
   *     case Cause.Fail(_) =>
   *       // Caught error: DomainError!
   *       ZIO.unit
   *     case cause =>
   *       // Caught unknown defects, shouldn't recover!
   *       ZIO.refailCause(cause)
   *   }
   * }}}
   */
  final def sandbox(implicit trace: Trace): ZIO[R, Cause[E], A] =
    foldCauseZIO(ZIO.failFn, ZIO.successFn)

  /**
   * Runs this effect according to the specified schedule.
   *
   * See [[scheduleFrom]] for a variant that allows the schedule's decision to
   * depend on the result of this effect.
   */
  final def schedule[R1 <: R, B](schedule: => Schedule[R1, Any, B])(implicit
    trace: Trace
  ): ZIO[R1, E, B] =
    scheduleFrom(())(schedule)

  /**
   * Runs this effect according to the specified schedule starting from the
   * specified input value.
   */
  final def scheduleFrom[R1 <: R, A1 >: A, B](a: => A1)(
    schedule0: => Schedule[R1, A1, B]
  )(implicit trace: Trace): ZIO[R1, E, B] =
    ZIO.suspendSucceed {
      val schedule = schedule0

      schedule.driver.flatMap { driver =>
        def loop(a: A1): ZIO[R1, E, B] =
          driver.next(a).foldZIO(_ => driver.last.orDie, _ => self.flatMap(loop))

        loop(a)
      }
    }

  /**
   * Runs this effect according to the specified schedule in a new fiber
   * attached to the current scope.
   */
  final def scheduleFork[R1 <: R, B](schedule: => Schedule[R1, Any, B])(implicit
    trace: Trace
  ): ZIO[R1 with Scope, Nothing, Fiber.Runtime[E, B]] =
    self.schedule(schedule).forkScoped

  /**
   * Returns a new scoped workflow that runs finalizers added to the scope of
   * this workflow sequentially in the reverse of the order in which they were
   * added. Note that finalizers are run sequentially by default so this only
   * has meaning if used within a scope where finalizers are being run in
   * parallel.
   */
  final def sequentialFinalizers(implicit trace: Trace): ZIO[R, E, A] =
    ZIO.sequentialFinalizers(self)

  /**
   * Converts an option on values into an option on errors.
   */
  final def some[B](implicit ev: A IsSubtypeOfOutput Option[B], trace: Trace): ZIO[R, Option[E], B] =
    self.foldZIO(
      e => Exit.fail(Some(e)),
      a => ev(a).fold[ZIO[R, Option[E], B]](ZIO.fail(Option.empty[E]))(ZIO.successFn)
    )

  /**
   * Perfoms the specified operation while "zoomed in" on the `Some` case of an
   * `Option`.
   */
  final def someWith[R1, E1, A1, B, B1](
    f: ZIO[R, Option[E], B] => ZIO[R1, Option[E1], B1]
  )(implicit ev: A IsSubtypeOfOutput Option[B], trace: Trace): ZIO[R1, E1, Option[B1]] =
    f(self.some).unsome

  /**
   * Extracts the optional value, or returns the given 'default'. Superseded by
   * `someOrElse` with better type inference. This method was left for binary
   * compatibility.
   */
  protected final def someOrElse[B](
    default: => B
  )(implicit ev: A IsSubtypeOfOutput Option[B], trace: Trace): ZIO[R, E, B] =
    map(a => ev(a).getOrElse(default))

  /**
   * Extracts the optional value, or returns the given 'default'.
   */
  final def someOrElse[B, C](
    default: => C
  )(implicit ev0: A IsSubtypeOfOutput Option[B], ev1: C <:< B, trace: Trace): ZIO[R, E, B] =
    map(a => ev0(a).getOrElse(default))

  /**
   * Extracts the optional value, or executes the effect 'default'. Superseded
   * by someOrElseZIO with better type inference. This method was left for
   * binary compatibility.
   */
  protected final def someOrElseZIO[B, R1 <: R, E1 >: E](
    default: => ZIO[R1, E1, B]
  )(implicit ev: A IsSubtypeOfOutput Option[B], trace: Trace): ZIO[R1, E1, B] =
    self.flatMap(ev(_) match {
      case Some(value) => Exit.succeed(value)
      case None        => default
    })

  /**
   * Extracts the optional value, or executes the effect 'default'.
   */
  final def someOrElseZIO[B, R1 <: R, E1 >: E, C](
    default: => ZIO[R1, E1, C]
  )(implicit ev0: A IsSubtypeOfOutput Option[B], ev1: C <:< B, trace: Trace): ZIO[R1, E1, B] =
    self.flatMap(ev0(_) match {
      case Some(value) => Exit.succeed(value)
      case None        => default.map(ev1)
    })

  /**
   * Extracts the optional value, or fails with the given error 'e'.
   */
  final def someOrFail[B, E1 >: E](
    e: => E1
  )(implicit ev: A IsSubtypeOfOutput Option[B], trace: Trace): ZIO[R, E1, B] =
    self.flatMap(ev(_) match {
      case Some(value) => Exit.succeed(value)
      case None        => ZIO.fail(e)
    })

  /**
   * Extracts the optional value, or fails with a
   * [[java.util.NoSuchElementException]]
   */
  final def someOrFailException[B, E1 >: E](implicit
    ev: A IsSubtypeOfOutput Option[B],
    ev2: NoSuchElementException <:< E1,
    trace: Trace
  ): ZIO[R, E1, B] =
    self.foldCauseZIO(
      e => ZIO.refailCause(e),
      ev(_) match {
        case Some(value) => Exit.succeed(value)
        case None        => ZIO.fail(ev2(new NoSuchElementException("None.get")))
      }
    )

  /**
   * Companion helper to `sandbox`. Allows recovery, and partial recovery, from
   * errors and defects alike, as in:
   *
   * {{{
   * case class DomainError()
   *
   * val veryBadIO: IO[DomainError, Unit] =
   *   ZIO.succeed(5 / 0) *> ZIO.fail(DomainError())
   *
   * val caught: IO[DomainError, Unit] =
   *   veryBadIO.sandboxWith[Any, DomainError, Unit](_.catchSome {
   *     case Cause.Die(_: ArithmeticException, _)=>
   *       // Caught defect: divided by zero!
   *       ZIO.succeed(0)
   *   })
   * }}}
   *
   * Using `sandboxWith` with `catchSome` is better than using
   * `io.sandbox.catchAll` with a partial match, because in the latter, if the
   * match fails, the original defects will be lost and replaced by a
   * `MatchError`
   */
  final def sandboxWith[R1 <: R, E2, B](f: ZIO[R1, Cause[E], A] => ZIO[R1, Cause[E2], B])(implicit
    trace: Trace
  ): ZIO[R1, E2, B] =
    ZIO.unsandbox(f(self.sandbox))

  /**
   * Summarizes a effect by computing some value before and after execution, and
   * then combining the values to produce a summary, together with the result of
   * execution.
   */
  final def summarized[R1 <: R, E1 >: E, B, C](
    summary0: => ZIO[R1, E1, B]
  )(f: (B, B) => C)(implicit trace: Trace): ZIO[R1, E1, (C, A)] =
    ZIO.suspendSucceed {
      val summary = summary0

      for {
        start <- summary
        value <- self
        end   <- summary
      } yield (f(start, end), value)
    }

  /**
   * Returns an effect with the behavior of this one, but where all child fibers
   * forked in the effect are reported to the specified supervisor.
   */
  final def supervised(supervisor: => Supervisor[Any])(implicit trace: Trace): ZIO[R, E, A] =
    FiberRef.currentSupervisor.locallyWith(_ ++ supervisor)(self)

  /**
   * Returns an effect that effectfully "peeks" at the success of this effect.
   *
   * {{{
   * readFile("data.json").tap(printLine)
   * }}}
   */
  final def tap[R1 <: R, E1 >: E](f: A => ZIO[R1, E1, Any])(implicit trace: Trace): ZIO[R1, E1, A] =
    self.flatMap(a => f(a).as(a))

  /**
   * Returns an effect that effectfully "peeks" at the failure or success of
   * this effect.
   * {{{
   * readFile("data.json").tapBoth(logError(_), logData(_))
   * }}}
   */
  final def tapBoth[R1 <: R, E1 >: E](f: E => ZIO[R1, E1, Any], g: A => ZIO[R1, E1, Any])(implicit
    ev: CanFail[E],
    trace: Trace
  ): ZIO[R1, E1, A] =
    self.foldCauseZIO(c => c.failureOrCause.fold(f(_) *> ZIO.refailCause(c), _ => ZIO.refailCause(c)), a => g(a).as(a))

  /**
   * Returns an effect that effectually "peeks" at the defect of this effect.
   */
  final def tapDefect[R1 <: R, E1 >: E](f: Cause[Nothing] => ZIO[R1, E1, Any])(implicit
    trace: Trace
  ): ZIO[R1, E1, A] =
    self.catchAllCause { cause =>
      cause.keepDefects.fold[ZIO[R1, E1, A]](ZIO.refailCause(cause))(f(_) *> ZIO.refailCause(cause))
    }

  /**
   * Returns an effect that effectfully "peeks" at the result of this effect.
   * {{{
   * readFile("data.json").tapEither(result => log(result.fold("Error: " + _, "Success: " + _)))
   * }}}
   */
  final def tapEither[R1 <: R, E1 >: E](f: Either[E, A] => ZIO[R1, E1, Any])(implicit
    ev: CanFail[E],
    trace: Trace
  ): ZIO[R1, E1, A] =
    self.foldCauseZIO(
      c => c.failureOrCause.fold(e => f(Left(e)) *> ZIO.refailCause(c), _ => ZIO.refailCause(c)),
      a => f(Right(a)).as(a)
    )

  /**
   * Returns an effect that effectfully "peeks" at the failure of this effect.
   * {{{
   * readFile("data.json").tapError(logError(_))
   * }}}
   */
  final def tapError[R1 <: R, E1 >: E](
    f: E => ZIO[R1, E1, Any]
  )(implicit ev: CanFail[E], trace: Trace): ZIO[R1, E1, A] =
    self.foldCauseZIO(c => c.failureOrCause.fold(f(_) *> ZIO.refailCause(c), _ => ZIO.refailCause(c)), ZIO.successFn)

  /**
   * Returns an effect that effectually "peeks" at the cause of the failure of
   * this effect.
   * {{{
   * readFile("data.json").tapErrorCause(logCause(_))
   * }}}
   */
  final def tapErrorCause[R1 <: R, E1 >: E](f: Cause[E] => ZIO[R1, E1, Any])(implicit
    trace: Trace
  ): ZIO[R1, E1, A] =
    self.foldCauseZIO(c => f(c) *> ZIO.refailCause(c), ZIO.successFn)

  /**
   * A version of `tapError` that gives you the trace of the error.
   */
  final def tapErrorTrace[R1 <: R, E1 >: E](
    f: ((E, StackTrace)) => ZIO[R1, E1, Any]
  )(implicit ev: CanFail[E], trace: Trace): ZIO[R1, E1, A] =
    self.foldCauseZIO(
      c => c.failureTraceOrCause.fold(f(_) *> ZIO.refailCause(c), _ => ZIO.refailCause(c)),
      ZIO.successFn
    )

  /**
   * Returns an effect that effectfully "peeks" at the success of this effect.
   * If the partial function isn't defined at the input, the result is
   * equivalent to the original effect.
   *
   * {{{
   * readFile("data.json").tapSome {
   *   case content if content.nonEmpty => putStrLn(content)
   * }
   * }}}
   */
  final def tapSome[R1 <: R, E1 >: E](f: PartialFunction[A, ZIO[R1, E1, Any]])(implicit
    trace: Trace
  ): ZIO[R1, E1, A] =
    self.tap(f.applyOrElse(_, (_: A) => ZIO.unit))

  /**
   * Returns an effect that effectfully "peeks" at the failure of this effect.
   * If the partial function isn't defined at the input, the result is
   * equivalent to the original effect.
   */
  final def tapSomeError[R1 <: R, E1 >: E](
    f: PartialFunction[E, ZIO[R1, E1, Any]]
  )(implicit ev: CanFail[E], trace: Trace): ZIO[R1, E1, A] =
    self.tapError(f.applyOrElse(_, (_: E) => ZIO.unit))

  /**
   * Returns a new effect that executes this one and times the execution.
   */
  final def timed(implicit trace: Trace): ZIO[R, E, (Duration, A)] =
    timedWith(Clock.nanoTime)

  /**
   * A more powerful variation of `timed` that allows specifying the workflow
   * that will be used to calculate the current time.
   */
  final def timedWith[R1 <: R, E1 >: E](nanoTime: => ZIO[R1, E1, Long])(implicit
    trace: Trace
  ): ZIO[R1, E1, (Duration, A)] =
    summarized(nanoTime)((start, end) => Duration.fromNanos(end - start))

  /**
   * Returns an effect that will timeout this effect, returning `None` if the
   * timeout elapses before the effect has produced a value; and returning
   * `Some` of the produced value otherwise.
   *
   * If the timeout elapses without producing a value, the running effect will
   * be safely interrupted.
   *
   * WARNING: The effect returned by this method will not itself return until
   * the underlying effect is actually interrupted. This leads to more
   * predictable resource utilization. If early return is desired, then instead
   * of using `effect.timeout(d)`, use `effect.disconnect.timeout(d)`, which
   * first disconnects the effect's interruption signal before performing the
   * timeout, resulting in earliest possible return, before an underlying effect
   * has been successfully interrupted.
   */
  final def timeout(d: => Duration)(implicit trace: Trace): ZIO[R, E, Option[A]] =
    timeoutTo(None)(Some(_))(d)

  /**
   * The same as [[timeout]], but instead of producing a `None` in the event of
   * timeout, it will produce the specified error.
   */
  final def timeoutFail[E1 >: E](e: => E1)(d: => Duration)(implicit
    trace: Trace
  ): ZIO[R, E1, A] =
    ZIO.flatten(timeoutTo(ZIO.fail(e))(ZIO.successFn)(d))

  /**
   * The same as [[timeout]], but instead of producing a `None` in the event of
   * timeout, it will produce the specified failure.
   */
  final def timeoutFailCause[E1 >: E](cause: => Cause[E1])(d: => Duration)(implicit
    trace: Trace
  ): ZIO[R, E1, A] =
    ZIO.flatten(timeoutTo(ZIO.refailCause(cause))(ZIO.successFn)(d))

  /**
   * Returns an effect that will timeout this effect, returning either the
   * default value if the timeout elapses before the effect has produced a
   * value; and or returning the result of applying the function `f` to the
   * success value of the effect.
   *
   * If the timeout elapses without producing a value, the running effect will
   * be safely interrupted
   *
   * {{{
   * ZIO.succeed(1).timeoutTo(None)(Some(_))(1.second)
   * }}}
   */
  final def timeoutTo[B](b: => B): ZIO.TimeoutTo[R, E, A, B] =
    new ZIO.TimeoutTo(self, () => b)

  /**
   * Converts the effect into a [[scala.concurrent.Future]].
   */
  final def toFuture(implicit ev2: E IsSubtypeOfError Throwable, trace: Trace): URIO[R, CancelableFuture[A]] =
    self toFutureWith ev2

  /**
   * Converts the effect into a [[scala.concurrent.Future]].
   */
  final def toFutureWith(f: E => Throwable)(implicit trace: Trace): URIO[R, CancelableFuture[A]] =
    self.fork.flatMap(_.toFutureWith(f))

  /**
   * When this effect succeeds with a cause, then this method returns a new
   * effect that either fails with the cause that this effect succeeded with, or
   * succeeds with unit, depending on whether the cause is empty.
   *
   * This operation is the opposite of [[cause]].
   */
  final def uncause[E1 >: E](implicit ev: A IsSubtypeOfOutput Cause[E1], trace: Trace): ZIO[R, E1, Unit] =
    self.flatMap { a =>
      val cause = ev(a)

      if (cause.isEmpty) ZIO.unit
      else ZIO.refailCause(cause)
    }

  /**
   * Performs this effect uninterruptibly. This will prevent the effect from
   * being terminated externally, but the effect may fail for internal reasons
   * (e.g. an uncaught error) or terminate due to defect.
   *
   * Uninterruptible effects may recover from all failure causes (including
   * interruption of an inner effect that has been made interruptible).
   */
  final def uninterruptible(implicit trace: Trace): ZIO[R, E, A] =
    withRuntimeFlags(RuntimeFlags.disableInterruption)

  /**
   * Returns the effect resulting from mapping the success of this effect to
   * unit.
   */
  def unit(implicit trace: Trace): ZIO[R, E, Unit] =
    self.flatMap(ZIO.unitZIOFn)

  /**
   * Converts a `ZIO[R, Either[E, B], A]` into a `ZIO[R, E, Either[A, B]]`. The
   * inverse of `left`.
   */
  final def unleft[E1, B](implicit
    ev: E IsSubtypeOfError Either[E1, B],
    trace: Trace
  ): ZIO[R, E1, Either[A, B]] =
    self.foldZIO(
      e => ev(e).fold(e1 => ZIO.fail(e1), b => Exit.succeed(Right(b))),
      a => Exit.succeed(Left(a))
    )

  /**
   * The moral equivalent of `if (!p) Some(exp) else None`
   */
  final def unless(p: => Boolean)(implicit trace: Trace): ZIO[R, E, Option[A]] =
    ZIO.unless(p)(self)

  /**
   * The moral equivalent of `if (!p) { expr; () }`
   */
  final def unlessDiscard(p: => Boolean)(implicit trace: Trace): ZIO[R, E, Unit] =
    ZIO.unlessDiscard(p)(self)

  /**
   * The moral equivalent of `if (!p) Some(exp) else None` when `p` has
   * side-effects
   */
  final def unlessZIO[R1 <: R, E1 >: E](p: => ZIO[R1, E1, Boolean])(implicit
    trace: Trace
  ): ZIO[R1, E1, Option[A]] =
    ZIO.unlessZIO(p)(self)

  /**
   * The moral equivalent of `if (!p) { expr; () }` when `p` has side-effects
   */
  final def unlessZIODiscard[R1 <: R, E1 >: E](p: => ZIO[R1, E1, Boolean])(implicit
    trace: Trace
  ): ZIO[R1, E1, Unit] =
    ZIO.unlessZIODiscard(p)(self)

  /**
   * Takes some fiber failures and converts them into errors.
   */
  final def unrefine[E1 >: E](pf: PartialFunction[Throwable, E1])(implicit trace: Trace): ZIO[R, E1, A] =
    unrefineWith(pf)(identity)

  /**
   * Takes some fiber failures and converts them into errors.
   */
  final def unrefineTo[E1 >: E: ClassTag](implicit trace: Trace): ZIO[R, E1, A] =
    unrefine { case e: E1 => e }

  /**
   * Takes some fiber failures and converts them into errors, using the
   * specified function to convert the `E` into an `E1`.
   */
  final def unrefineWith[E1](
    pf: PartialFunction[Throwable, E1]
  )(f: E => E1)(implicit trace: Trace): ZIO[R, E1, A] =
    catchAllCause { cause =>
      cause.find {
        case Cause.Die(t, _) if pf.isDefinedAt(t) => pf(t)
      }.fold(ZIO.refailCause(cause.map(f)))(ZIO.failFn)
    }

  /**
   * Converts a `ZIO[R, Either[B, E], A]` into a `ZIO[R, E, Either[B, A]]`. The
   * inverse of `right`.
   */
  final def unright[E1, B](implicit
    ev: E IsSubtypeOfError Either[B, E1],
    trace: Trace
  ): ZIO[R, E1, Either[B, A]] =
    self.foldZIO(
      e => ev(e).fold(b => Exit.succeed(Left(b)), e1 => Exit.fail(e1)),
      a => Exit.succeed(Right(a))
    )

  /**
   * Converts an option on errors into an option on values.
   */
  final def unsome[E1](implicit ev: E IsSubtypeOfError Option[E1], trace: Trace): ZIO[R, E1, Option[A]] =
    self.foldZIO(
      e => ev(e).fold[ZIO[R, E1, Option[A]]](Exit.none)(ZIO.failFn),
      a => Exit.succeed(Some(a))
    )

  /**
   * Updates a service in the environment of this effect.
   */
  final def updateService[M] =
    new ZIO.UpdateService[R, E, A, M](self)

  /**
   * Updates a service at the specified key in the environment of this effect.
   */
  final def updateServiceAt[Service]: ZIO.UpdateServiceAt[R, E, A, Service] =
    new ZIO.UpdateServiceAt[R, E, A, Service](self)

  final def unexit[E1 >: E, A2](implicit ev: A <:< Exit[E1, A2], trace: Trace): ZIO[R, E1, A2] =
    self.flatMap(exit => exit)

  /**
   * The inverse operation to `sandbox`. Submerges the full cause of failure.
   */
  final def unsandbox[E1](implicit ev: E IsSubtypeOfError Cause[E1], trace: Trace): ZIO[R, E1, A] =
    ZIO.unsandbox(self.mapError(ev))

  /**
   * Sequentially zips the this result with the specified result. Combines both
   * `Cause[E1]` when both effects fail.
   */
  final def validate[R1 <: R, E1 >: E, B](
    that: => ZIO[R1, E1, B]
  )(implicit zippable: Zippable[A, B], trace: Trace): ZIO[R1, E1, zippable.Out] =
    validateWith(that)(zippable.zip(_, _))

  /**
   * Returns an effect that executes both this effect and the specified effect,
   * in parallel. Combines both Cause[E1]` when both effects fail.
   */
  final def validatePar[R1 <: R, E1 >: E, B](that: => ZIO[R1, E1, B])(implicit
    trace: Trace
  ): ZIO[R1, E1, (A, B)] =
    validateWithPar(that)((_, _))

  /**
   * Sequentially zips this effect with the specified effect using the specified
   * combiner function. Combines the causes in case both effect fail.
   */
  final def validateWith[R1 <: R, E1 >: E, B, C](that: => ZIO[R1, E1, B])(f: (A, B) => C)(implicit
    trace: Trace
  ): ZIO[R1, E1, C] =
    self.exit.zipWith(that.exit)(_.zipWith(_)(f, _ ++ _)).flatMap(ZIO.done(_))

  /**
   * Returns an effect that executes both this effect and the specified effect,
   * in parallel, combining their results with the specified `f` function. If
   * both sides fail, then the cause will be combined.
   */
  final def validateWithPar[R1 <: R, E1 >: E, B, C](that: => ZIO[R1, E1, B])(f: (A, B) => C)(implicit
    trace: Trace
  ): ZIO[R1, E1, C] =
    self.exit.zipWithPar(that.exit)(_.zipWith(_)(f, _ && _)).flatMap(ZIO.done(_))

  /**
   * The moral equivalent of `if (p) Some(exp) else None`
   */
  final def when(p: => Boolean)(implicit trace: Trace): ZIO[R, E, Option[A]] =
    ZIO.when(p)(self)

  /**
   * The moral equivalent of `if (p) { expr; () }`
   */
  final def whenDiscard(p: => Boolean)(implicit trace: Trace): ZIO[R, E, Unit] =
    ZIO.whenDiscard(p)(self)

  /**
   * Executes this workflow when value of the specified `FiberRef` satisfies the
   * predicate.
   */
  final def whenFiberRef[S](ref: => FiberRef[S])(f: S => Boolean)(implicit trace: Trace): ZIO[R, E, (S, Option[A])] =
    ref.getWith { s =>
      if (f(s)) self.map(a => (s, Some(a)))
      else Exit.succeed((s, None))
    }

  /**
   * Executes this workflow when the value of the `Ref` satisfies the predicate.
   */
  final def whenRef[S](ref: => Ref[S])(f: S => Boolean)(implicit trace: Trace): ZIO[R, E, (S, Option[A])] =
    ref.get.flatMap { s =>
      if (f(s)) self.map(a => (s, Some(a)))
      else Exit.succeed((s, None))
    }

  /**
   * The moral equivalent of `if (p) Some(exp) else None` when `p` has
   * side-effects
   */
  final def whenZIO[R1 <: R, E1 >: E](
    p: => ZIO[R1, E1, Boolean]
  )(implicit trace: Trace): ZIO[R1, E1, Option[A]] =
    ZIO.whenZIO(p)(self)

  /**
   * The moral equivalent of `if (p) { expr; () }` when `p` has side-effects
   */
  final def whenZIODiscard[R1 <: R, E1 >: E](
    p: => ZIO[R1, E1, Boolean]
  )(implicit trace: Trace): ZIO[R1, E1, Unit] =
    ZIO.whenZIODiscard(p)(self)

  /**
   * Executes this workflow with the specified implementation of the clock
   * service.
   */
  final def withClock[B <: Clock](clock: => B)(implicit tag: Tag[B], trace: Trace): ZIO[R, E, A] =
    ZIO.withClock(clock)(self)

  /**
   * Executes this workflow with the specified configuration provider.
   */
  final def withConfigProvider[B <: ConfigProvider](
    configProvider: => B
  )(implicit tag: Tag[B], trace: Trace): ZIO[R, E, A] =
    ZIO.withConfigProvider(configProvider)(self)

  /**
   * Executes this workflow with the specified implementation of the console
   * service.
   */
  final def withConsole[B <: Console](console: => B)(implicit tag: Tag[B], trace: Trace): ZIO[R, E, A] =
    ZIO.withConsole(console)(self)

  /**
   * Returns a new scoped workflow that returns the result of this workflow as
   * well as a finalizer that can be run to close the scope of this workflow.
   */
  final def withEarlyRelease(implicit trace: Trace): ZIO[R with Scope, E, (UIO[Unit], A)] =
    ZIO.scopeWith { parent =>
      parent.fork.flatMap { child =>
        child.extend[R](self).map { a =>
          (ZIO.fiberIdWith(fiberId => child.close(Exit.interrupt(fiberId))), a)
        }
      }
    }

  /**
   * Treats this effect as the acquisition of a resource and adds the specified
   * finalizer to the current scope. This effect will be run uninterruptibly and
   * the finalizer will be run when the scope is closed.
   */
  final def withFinalizer[R1 <: R](finalizer: A => URIO[R1, Any])(implicit
    trace: Trace
  ): ZIO[R1 with Scope, E, A] =
    ZIO.acquireRelease(self)(finalizer)

  /**
   * A more powerful variant of `withFinalizer` that allows the finalizer to
   * depend on the `Exit` value that the scope is closed with.
   */
  final def withFinalizerExit[R1 <: R](finalizer: (A, Exit[Any, Any]) => URIO[R1, Any])(implicit
    trace: Trace
  ): ZIO[R1 with Scope, E, A] =
    ZIO.acquireReleaseExit(self)(finalizer)

  /**
   * Executes this workflow with the specified logger added.
   */
  final def withLogger[B <: ZLogger[String, Any]](logger: => B)(implicit tag: Tag[B], trace: Trace): ZIO[R, E, A] =
    ZIO.withLogger(logger)(self)

  /**
   * Runs this effect with the specified maximum number of fibers for parallel
   * operators.
   */
  final def withParallelism(n: => Int)(implicit trace: Trace): ZIO[R, E, A] =
    ZIO.withParallelism(n)(self)

  /**
   * Runs this effect with an unbounded maximum number of fibers for parallel
   * operators.
   */
  def withParallelismUnbounded(implicit trace: Trace): ZIO[R, E, A] =
    ZIO.withParallelismUnbounded(self)

  /**
   * Executes this workflow with the specified implementation of the random
   * service.
   */
  final def withRandom[B <: Random](random: => B)(implicit tag: Tag[B], trace: Trace): ZIO[R, E, A] =
    ZIO.withRandom(random)(self)

  /**
   * Returns a new ZIO effect that will update the runtime flags according to
   * the specified patch within the scope of this ZIO effect.
   */
  final def withRuntimeFlags(patch: RuntimeFlags.Patch)(implicit trace: Trace): ZIO[R, E, A] =
    ZIO.UpdateRuntimeFlagsWithin(trace, patch, _ => self)

  /**
   * Executes this workflow with the specified implementation of the system
   * service.
   */
  final def withSystem[B <: System](system: => B)(implicit tag: Tag[B], trace: Trace): ZIO[R, E, A] =
    ZIO.withSystem(system)(self)

  /**
   * A named alias for `<*>`.
   */
  final def zip[R1 <: R, E1 >: E, B](that: => ZIO[R1, E1, B])(implicit
    zippable: Zippable[A, B],
    trace: Trace
  ): ZIO[R1, E1, zippable.Out] =
    self.zipWith(that)((a, b) => zippable.zip(a, b))

  /**
   * A named alias for `<*`.
   */
  final def zipLeft[R1 <: R, E1 >: E, B](that: => ZIO[R1, E1, B])(implicit trace: Trace): ZIO[R1, E1, A] =
    self <* that

  /**
   * A named alias for `<&>`.
   */
  final def zipPar[R1 <: R, E1 >: E, B](that: => ZIO[R1, E1, B])(implicit
    zippable: Zippable[A, B],
    trace: Trace
  ): ZIO[R1, E1, zippable.Out] =
    self <&> that

  /**
   * A named alias for `<&`.
   */
  final def zipParLeft[R1 <: R, E1 >: E, B](that: => ZIO[R1, E1, B])(implicit trace: Trace): ZIO[R1, E1, A] =
    self <& that

  /**
   * A named alias for `&>`.
   */
  final def zipParRight[R1 <: R, E1 >: E, B](that: => ZIO[R1, E1, B])(implicit trace: Trace): ZIO[R1, E1, B] =
    self &> that

  /**
   * A named alias for `*>`.
   */
  final def zipRight[R1 <: R, E1 >: E, B](that: => ZIO[R1, E1, B])(implicit trace: Trace): ZIO[R1, E1, B] =
    self *> that

  /**
   * Sequentially zips this effect with the specified effect using the specified
   * combiner function.
   */
  final def zipWith[R1 <: R, E1 >: E, B, C](that: => ZIO[R1, E1, B])(f: (A, B) => C)(implicit
    trace: Trace
  ): ZIO[R1, E1, C] =
    self.flatMap(a => that.map(b => f(a, b)))

  /**
   * Returns an effect that executes both this effect and the specified effect,
   * in parallel, combining their results with the specified `f` function. If
   * either side fails, then the other side will be interrupted.
   */
  final def zipWithPar[R1 <: R, E1 >: E, B, C](
    that: => ZIO[R1, E1, B]
  )(f: (A, B) => C)(implicit trace: Trace): ZIO[R1, E1, C] =
    ZIO.uninterruptibleMask { restore =>
      val that0 = that
      if (self.isInstanceOf[Exit.Success[?]]) {
        self.zipWith(restore(that0))(f)
      } else if (that0.isInstanceOf[Exit.Success[?]]) {
        restore(self).zipWith(that0)(f)
      } else
        ZIO.withFiberRuntime[R1, E1, C] { (fiber, _) =>
          val promise     = Promise.unsafe.make[Unit, Boolean](FiberId.None)(Unsafe.unsafe)
          val ref         = new java.util.concurrent.atomic.AtomicBoolean(false)
          val parentScope = fiber.scope

          def fork[R, E, A](zio: => ZIO[R, E, A], side: Boolean): ZIO[R, Nothing, Fiber[E, A]] =
            restore(zio)
              .foldCauseZIO(
                cause =>
                  ZIO.withFiberRuntime[Any, E, A] { (childFiber, _) =>
                    ZIO.suspendSucceed {
                      childFiber.transferChildren(parentScope)
                      promise.fail(()) *> ZIO.refailCause(cause)
                    }
                  },
                a =>
                  ZIO.withFiberRuntime[Any, Nothing, A] { (childFiber, _) =>
                    ZIO.succeed {
                      childFiber.transferChildren(parentScope)
                      if (ref.getAndSet(true)) {
                        promise.unsafe.done(Exit.succeed(side))(Unsafe.unsafe)
                      }
                      a
                    }
                  }
              )
              .forkDaemon

          fork(self, false).zip(fork(that0, true)).flatMap { case (left, right) =>
            restore(promise.await).foldCauseZIO(
              cause =>
                left.interruptFork *> right.interruptFork *>
                  left.await.zip(right.await).flatMap { case (left, right) =>
                    left.zipWith(right)(f, _ && _) match {
                      case Exit.Failure(causes) => ZIO.refailCause(cause.stripFailures && causes)
                      case _                    => ZIO.refailCause(cause.stripFailures)
                    }
                  },
              leftWins =>
                if (leftWins) left.join.zipWith(right.join)((a, b) => f(a, b))
                else right.join.zipWith(left.join)((b, a) => f(a, b))
            )
          }
        }
    }

  private[this] final def tryOrElse[R1 <: R, E2, B](
    that: => ZIO[R1, E2, B],
    success: A => ZIO[R1, E2, B]
  )(implicit trace: Trace): ZIO[R1, E2, B] =
    self.foldCauseZIO(
      cause =>
        cause.keepDefects match {
          case None    => that
          case Some(c) => ZIO.refailCause(c)
        },
      success
    )

  private[zio] def trace: Trace
}

object ZIO extends ZIOCompanionPlatformSpecific with ZIOCompanionVersionSpecific {
  private[zio] object unsafe {
    def fork[R, E1, E2, A, B](
      trace: Trace,
      effect: ZIO[R, E1, A],
      parentFiber: Fiber.Runtime[E2, B],
      parentRuntimeFlags: RuntimeFlags,
      overrideScope: FiberScope = null
    )(implicit unsafe: Unsafe): internal.FiberRuntime[E1, A] = {
      val childFiber = ZIO.unsafe.makeChildFiber(trace, effect, parentFiber, parentRuntimeFlags, overrideScope)

      childFiber.startConcurrently(effect)

      childFiber
    }

    def makeChildFiber[R, E1, E2, A, B](
      trace: Trace,
      effect: ZIO[R, E1, A],
      parentFiber: Fiber.Runtime[E2, B],
      parentRuntimeFlags: RuntimeFlags,
      overrideScope: FiberScope
    )(implicit unsafe: Unsafe): internal.FiberRuntime[E1, A] = {
      val parentFiberRefs = parentFiber.getFiberRefs()
      val childId         = FiberId.generate(parentFiberRefs)(trace)
      val childFiberRefs  = parentFiberRefs.forkAs(childId) // TODO: Optimize

      val childFiber = internal.FiberRuntime[E1, A](childId, childFiberRefs, parentRuntimeFlags)

      // Call the supervisor who can observe the fork of the child fiber
      val supervisor = childFiber.getSupervisor()

      if (supervisor ne Supervisor.none) {
        val childEnvironment = childFiberRefs.getOrDefault(FiberRef.currentEnvironment)
        supervisor.onStart(
          childEnvironment,
          effect.asInstanceOf[ZIO[Any, Any, Any]],
          Some(parentFiber),
          childFiber
        )

        childFiber.addObserver(exit => supervisor.onEnd(exit, childFiber))
      }

      val parentScope =
        if (overrideScope ne null) overrideScope
        else parentFiber.getFiberRef(FiberRef.forkScopeOverride).getOrElse(parentFiber.scope)

      parentScope.add(parentFiber, parentRuntimeFlags, childFiber)(trace, unsafe)

      childFiber
    }

  }

  /**
   * The level of parallelism for parallel operators.
   */
  final lazy val Parallelism: FiberRef[Option[Int]] =
    FiberRef.unsafe.make[Option[Int]](None)(Unsafe.unsafe)

  /**
   * Submerges the error case of an `Either` into the `ZIO`. The inverse
   * operation of `IO.either`.
   */
  def absolve[R, E, A](v: => ZIO[R, E, Either[E, A]])(implicit trace: Trace): ZIO[R, E, A] =
    suspendSucceed(v).absolve

  /**
   * Constructs a scoped resource from an `acquire` and `release` effect. If
   * `acquire` successfully completes execution then `release` will be added to
   * the finalizers associated with the scope of this effect and is guaranteed
   * to be run when the scope is closed.
   *
   * The `acquire` and `release` effects will be run uninterruptibly.
   */
  def acquireRelease[R, R1, E, A](acquire: => ZIO[R, E, A])(release: A => ZIO[R1, Nothing, Any])(implicit
    trace: Trace
  ): ZIO[R with R1 with Scope, E, A] =
    acquireReleaseExit(acquire)((a, _) => release(a))

  /**
   * A more powerful variant of `acquireRelease` that allows the `release`
   * effect to depend on the `Exit` value specified when the scope is closed.
   */
  def acquireReleaseExit[R, R1, E, A](
    acquire: => ZIO[R, E, A]
  )(release: (A, Exit[Any, Any]) => ZIO[R1, Nothing, Any])(implicit
    trace: Trace
  ): ZIO[R with R1 with Scope, E, A] =
    ZIO.uninterruptible(acquire.tap(a => ZIO.addFinalizerExit(exit => release(a, exit))))

  /**
   * A variant of `acquireRelease` that allows the `acquire` effect to be
   * interruptible. Since the `acquire` effect could be interrupted after
   * partially acquiring resources, the `release` effect is not allowed to
   * access the resource produced by `acquire` and must independently determine
   * what finalization, if any, needs to be performed (e.g. by examining in
   * memory state).
   */
  def acquireReleaseInterruptible[R, R1, E, A](acquire: => ZIO[R, E, A])(release: ZIO[R1, Nothing, Any])(implicit
    trace: Trace
  ): ZIO[R with R1 with Scope, E, A] =
    acquireReleaseInterruptibleExit(acquire)(_ => release)

  /**
   * A more powerful variant of `acquireReleaseInterruptible` that allows the
   * `release` effect to depend on the `Exit` value specified when the scope is
   * closed.
   */
  def acquireReleaseInterruptibleExit[R, R1, E, A](acquire: => ZIO[R, E, A])(
    release: Exit[Any, Any] => ZIO[R1, Nothing, Any]
  )(implicit trace: Trace): ZIO[R with R1 with Scope, E, A] =
    ZIO.suspendSucceed(acquire.ensuring(ZIO.addFinalizerExit(release)))

  /**
   * Given an effect representing acquisition of a resource (for example,
   * opening a file, launching a thread, etc.), `acquireReleaseWith` can be used
   * to ensure the acquisition is not interrupted and the resource is always
   * released.
   *
   * The function does two things:
   *
   *   1. Ensures this `acquire` effect will not be interrupted. Of course,
   *      acquisition may fail for internal reasons (an uncaught exception).
   *
   *   1. Ensures the `release` effect will not be interrupted, and will be
   *      executed so long as this effect successfully acquires the resource.
   *
   * In between acquisition and release of the resource, the `use` effect is
   * executed.
   *
   * If the `release` effect fails, then the entire effect will fail even if the
   * `use` effect succeeds. If this fail-fast behavior is not desired, errors
   * produced by the `release` effect can be caught and ignored.
   *
   * {{{
   * ZIO.acquireReleaseWith(openFile("data.json"))(closeFile) { file =>
   *   for {
   *     header <- readHeader(file)
   *     ...
   *   } yield result
   * }
   * }}}
   */
  def acquireReleaseWith[R, E, A](acquire: => ZIO[R, E, A]): ZIO.Acquire[R, E, A] =
    new ZIO.Acquire[R, E, A](() => acquire)

  /**
   * Acquires a resource, uses the resource, and then releases the resource.
   * Neither the acquisition nor the release will be interrupted, and the
   * resource is guaranteed to be released, so long as the `acquire` effect
   * succeeds. If `use` fails, then after release, the returned effect will fail
   * with the same error.
   */
  def acquireReleaseExitWith[R, E, A](acquire: => ZIO[R, E, A]): ZIO.AcquireExit[R, E, A] =
    new ZIO.AcquireExit(() => acquire)

  /**
   * Adds a finalizer to the scope of this effect. The finalizer is guaranteed
   * to be run when the scope is closed.
   */
  def addFinalizer[R](finalizer: => URIO[R, Any])(implicit trace: Trace): ZIO[R with Scope, Nothing, Any] =
    addFinalizerExit(_ => finalizer)

  /**
   * A more powerful variant of `addFinalizer` that allows the finalizer to
   * depend on the `Exit` value that the scope is closed with.
   */
  def addFinalizerExit[R](
    finalizer: Exit[Any, Any] => URIO[R, Any]
  )(implicit trace: Trace): ZIO[R with Scope, Nothing, Any] =
    ZIO.environmentWithZIO[R] { environment =>
      ZIO.scopeWith { scope =>
        scope.addFinalizerExit(exit => finalizer(exit).provideEnvironment(environment))
      }
    }

  /**
   * Makes an explicit check to see if the fiber has been interrupted, and if
   * so, performs self-interruption
   */
  def allowInterrupt(implicit trace: Trace): UIO[Unit] =
    descriptorWith(d => if (d.interrupters.nonEmpty) interrupt else ZIO.unit)

  def asyncInterruptUnsafe[R, E, A](
    register: Unsafe => (ZIO[R, E, A] => Unit) => Either[URIO[R, Any], ZIO[R, E, A]],
    blockingOn: => FiberId = FiberId.None
  )(implicit trace: Trace): ZIO[R, E, A] =
    asyncInterrupt(cb => register(Unsafe.unsafe)(cb), blockingOn)

  /**
   * Converts an asynchronous, callback-style API into a ZIO effect, which will
   * be executed asynchronously.
   *
   * With this variant, the registration function may return a ZIO effect.
   */
  def asyncZIO[R, E, A](
    register: (ZIO[R, E, A] => Unit) => ZIO[R, E, Any]
  )(implicit trace: Trace): ZIO[R, E, A] =
    for {
      p <- Promise.make[E, A]
      r <- ZIO.runtime[R]
      a <- ZIO.uninterruptibleMask { restore =>
             val f = register(k => r.unsafe.fork(k.intoPromise(p))(trace, Unsafe.unsafe))

             restore(f.catchAllCause(p.refailCause)).fork *> restore(p.await)
           }
    } yield a

  def attemptUnsafe[A](a: Unsafe => A)(implicit trace: Trace): Task[A] =
    ZIO.attempt(a(Unsafe.unsafe))

  def attemptBlockingIOUnsafe[A](effect: Unsafe => A)(implicit trace: Trace): IO[IOException, A] =
    attemptBlockingIO(effect(Unsafe.unsafe))

  /**
   * Returns a new effect that, when executed, will execute the original effect
   * on the blocking thread pool.
   */
  def blocking[R, E, A](zio: => ZIO[R, E, A])(implicit trace: Trace): ZIO[R, E, A] =
    FiberRef.currentBlockingExecutor.getWith(zio.onExecutor(_))

  /**
   * Retrieves the executor for all blocking tasks.
   */
  def blockingExecutor(implicit trace: Trace): UIO[Executor] =
    FiberRef.currentBlockingExecutor.get

  /**
   * Checks the interrupt status, and produces the effect returned by the
   * specified callback.
   */
  def checkInterruptible[R, E, A](f: zio.InterruptStatus => ZIO[R, E, A])(implicit trace: Trace): ZIO[R, E, A] =
    ZIO.withFiberRuntime[R, E, A] { (_, status) =>
      f(InterruptStatus.fromBoolean(RuntimeFlags.interruption(status.runtimeFlags)))
    }

  /**
   * Retrieves the `Clock` service for this workflow.
   */
  def clock(implicit trace: Trace): UIO[Clock] =
    ZIO.clockWith(ZIO.successFn)

  /**
   * Retrieves the `Clock` service for this workflow and uses it to run the
   * specified workflow.
   */
  def clockWith[R, E, A](f: Clock => ZIO[R, E, A])(implicit trace: Trace): ZIO[R, E, A] =
    DefaultServices.currentServices.getWith(services => f(services.get(Clock.tag)))

  /**
   * Evaluate each effect in the structure from left to right, collecting the
   * the successful values and discarding the empty cases. For a parallel
   * version, see `collectPar`.
   */
  def collect[R, E, A, B, Collection[+Element] <: Iterable[Element]](
    in: Collection[A]
  )(
    f: A => ZIO[R, Option[E], B]
  )(implicit bf: BuildFrom[Collection[A], B, Collection[B]], trace: Trace): ZIO[R, E, Collection[B]] =
    foreach[R, E, A, Option[B], Iterable](in)(a => f(a).unsome).map(_.flatten).map(bf.fromSpecific(in))

  /**
   * Evaluate each effect in the structure from left to right, collecting the
   * the successful values and discarding the empty cases. For a parallel
   * version, see `collectPar`.
   */
  def collect[R, E, Key, Key2, Value, Value2](
    map: Map[Key, Value]
  )(f: (Key, Value) => ZIO[R, Option[E], (Key2, Value2)])(implicit trace: Trace): ZIO[R, E, Map[Key2, Value2]] =
    foreach[R, E, (Key, Value), Option[(Key2, Value2)], Iterable](map)(f.tupled(_).unsome).map(_.flatten.toMap)

  /**
   * Evaluate each effect in the structure from left to right, and collect the
   * results. For a parallel version, see `collectAllPar`.
   */
  def collectAll[R, E, A, Collection[+Element] <: Iterable[Element]](
    in: Collection[ZIO[R, E, A]]
  )(implicit
    bf: BuildFrom[Collection[ZIO[R, E, A]], A, Collection[A]],
    trace: Trace
  ): ZIO[R, E, Collection[A]] =
    foreach(in)(ZIO.identityFn)

  /**
   * Evaluate each effect in the structure from left to right, and collect the
   * results. For a parallel version, see `collectAllPar`.
   */
  def collectAll[R, E, A](in: Set[ZIO[R, E, A]])(implicit trace: Trace): ZIO[R, E, Set[A]] =
    foreach(in)(ZIO.identityFn)

  /**
   * Evaluate each effect in the structure from left to right, and collect the
   * results. For a parallel version, see `collectAllPar`.
   */
  def collectAll[R, E, A: ClassTag](in: Array[ZIO[R, E, A]])(implicit trace: Trace): ZIO[R, E, Array[A]] =
    foreach(in)(ZIO.identityFn)

  /**
   * Evaluate effect if present, and return its result as `Option[A]`.
   */
  def collectAll[R, E, A](in: Option[ZIO[R, E, A]])(implicit trace: Trace): ZIO[R, E, Option[A]] =
    foreach(in)(ZIO.identityFn)

  /**
   * Evaluate each effect in the structure from left to right, and collect the
   * results. For a parallel version, see `collectAllPar`.
   */
  def collectAll[R, E, A](in: NonEmptyChunk[ZIO[R, E, A]])(implicit trace: Trace): ZIO[R, E, NonEmptyChunk[A]] =
    foreach(in)(ZIO.identityFn)

  /**
   * Evaluate each effect in the structure from left to right, and discard the
   * results. For a parallel version, see `collectAllParDiscard`.
   */
  def collectAllDiscard[R, E, A](in: => Iterable[ZIO[R, E, A]])(implicit trace: Trace): ZIO[R, E, Unit] =
    foreachDiscard(in)(ZIO.identityFn)

  /**
   * Evaluate each effect in the structure in parallel, and collect the results.
   * For a sequential version, see `collectAll`.
   */
  def collectAllPar[R, E, A, Collection[+Element] <: Iterable[Element]](
    as: Collection[ZIO[R, E, A]]
  )(implicit
    bf: BuildFrom[Collection[ZIO[R, E, A]], A, Collection[A]],
    trace: Trace
  ): ZIO[R, E, Collection[A]] =
    foreachPar(as)(ZIO.identityFn)

  /**
   * Evaluate each effect in the structure in parallel, and collect the results.
   * For a sequential version, see `collectAll`.
   */
  def collectAllPar[R, E, A](as: Set[ZIO[R, E, A]])(implicit trace: Trace): ZIO[R, E, Set[A]] =
    foreachPar(as)(ZIO.identityFn)

  /**
   * Evaluate each effect in the structure in parallel, and collect the results.
   * For a sequential version, see `collectAll`.
   */
  def collectAllPar[R, E, A: ClassTag](as: Array[ZIO[R, E, A]])(implicit trace: Trace): ZIO[R, E, Array[A]] =
    foreachPar(as)(ZIO.identityFn)

  /**
   * Evaluate each effect in the structure in parallel, and collect the results.
   * For a sequential version, see `collectAll`.
   */
  def collectAllPar[R, E, A](as: NonEmptyChunk[ZIO[R, E, A]])(implicit
    trace: Trace
  ): ZIO[R, E, NonEmptyChunk[A]] =
    foreachPar(as)(ZIO.identityFn)

  /**
   * Evaluate each effect in the structure in parallel, and discard the results.
   * For a sequential version, see `collectAllDiscard`.
   */
  def collectAllParDiscard[R, E, A](as: => Iterable[ZIO[R, E, A]])(implicit trace: Trace): ZIO[R, E, Unit] =
    foreachParDiscard(as)(ZIO.identityFn)

  /**
   * Evaluate and run each effect in the structure and collect discarding failed
   * ones.
   */
  def collectAllSuccesses[R, E, A, Collection[+Element] <: Iterable[Element]](
    in: Collection[ZIO[R, E, A]]
  )(implicit bf: BuildFrom[Collection[ZIO[R, E, A]], A, Collection[A]], trace: Trace): URIO[R, Collection[A]] =
    collectAllWith(in.map(_.either)) { case Right(a) => a }.map(bf.fromSpecific(in))

  /**
   * Evaluate and run each effect in the structure in parallel, and collect
   * discarding failed ones.
   */
  def collectAllSuccessesPar[R, E, A, Collection[+Element] <: Iterable[Element]](
    in: Collection[ZIO[R, E, A]]
  )(implicit bf: BuildFrom[Collection[ZIO[R, E, A]], A, Collection[A]], trace: Trace): URIO[R, Collection[A]] =
    collectAllWithPar(in.map(_.either)) { case Right(a) => a }.map(bf.fromSpecific(in))

  /**
   * Evaluate each effect in the structure with `collectAll`, and collect the
   * results with given partial function.
   */
  def collectAllWith[R, E, A, B, Collection[+Element] <: Iterable[Element]](in: Collection[ZIO[R, E, A]])(
    f: PartialFunction[A, B]
  )(implicit
    bf: BuildFrom[Collection[ZIO[R, E, A]], B, Collection[B]],
    trace: Trace
  ): ZIO[R, E, Collection[B]] =
    ZIO.collectAll[R, E, A, Iterable](in).map(_.collect(f)).map(bf.fromSpecific(in))

  /**
   * Evaluate each effect in the structure with `collectAllPar`, and collect the
   * results with given partial function.
   */
  def collectAllWithPar[R, E, A, U, Collection[+Element] <: Iterable[Element]](in: Collection[ZIO[R, E, A]])(
    f: PartialFunction[A, U]
  )(implicit
    bf: BuildFrom[Collection[ZIO[R, E, A]], U, Collection[U]],
    trace: Trace
  ): ZIO[R, E, Collection[U]] =
    ZIO.collectAllPar[R, E, A, Iterable](in).map(_.collect(f)).map(bf.fromSpecific(in))

  /**
   * Collects the first element of the `Iterable[A]` for which the effectual
   * function `f` returns `Some`.
   */
  def collectFirst[R, E, A, B](
    as: => Iterable[A]
  )(f: A => ZIO[R, E, Option[B]])(implicit trace: Trace): ZIO[R, E, Option[B]] =
    succeed(as.iterator).flatMap { iterator =>
      def loop: ZIO[R, E, Option[B]] =
        if (iterator.hasNext) f(iterator.next()).flatMap(_.fold(loop)(some(_)))
        else none
      loop
    }

  /**
   * Evaluate each effect in the structure in parallel, collecting the the
   * successful values and discarding the empty cases.
   */
  def collectPar[R, E, A, B, Collection[+Element] <: Iterable[Element]](
    in: Collection[A]
  )(
    f: A => ZIO[R, Option[E], B]
  )(implicit bf: BuildFrom[Collection[A], B, Collection[B]], trace: Trace): ZIO[R, E, Collection[B]] =
    foreachPar[R, E, A, Option[B], Iterable](in)(a => f(a).unsome).map(_.flatten).map(bf.fromSpecific(in))

  /**
   * Evaluate each effect in the structure from left to right, collecting the
   * the successful values and discarding the empty cases. For a parallel
   * version, see `collectPar`.
   */
  def collectPar[R, E, Key, Key2, Value, Value2](
    map: Map[Key, Value]
  )(f: (Key, Value) => ZIO[R, Option[E], (Key2, Value2)])(implicit trace: Trace): ZIO[R, E, Map[Key2, Value2]] =
    foreachPar[R, E, (Key, Value), Option[(Key2, Value2)], Iterable](map)(f.tupled(_).unsome).map(_.flatten.toMap)

  /**
   * Similar to Either.cond, evaluate the predicate, return the given A as
   * success if predicate returns true, and the given E as error otherwise
   *
   * For effectful conditionals, see [[ZIO.ifZIO]]
   */
  def cond[E, A](predicate: => Boolean, result: => A, error: => E)(implicit trace: Trace): IO[E, A] =
    ZIO.suspendSucceed(if (predicate) ZIO.succeed(result) else ZIO.fail(error))

  /**
   * Uses the current config provider to load the specified config, or fail with
   * an error of type Config.Error.
   */
  def config[A](config: Config[A])(implicit trace: Trace): ZIO[Any, Config.Error, A] =
    ZIO.configProviderWith(_.load(config))

  /**
   * Uses the current config provider to load the config of type `A`, or fail
   * with an error of type Config.Error.
   */
  def config[A](implicit trace: Trace, config: Config[A]): ZIO[Any, Config.Error, A] =
    ZIO.configProviderWith(_.load[A])

  /**
   * Retrieves the current config provider, and passes it to the specified
   * function, which may return an effect that uses the provider to perform some
   * work or compute some value.
   */
  def configProviderWith[R, E, A](f: ConfigProvider => ZIO[R, E, A])(implicit trace: Trace): ZIO[R, E, A] =
    DefaultServices.currentServices.getWith(services => f(services.get(ConfigProvider.tag)))

  /**
   * Retrieves the `Console` service for this workflow.
   */
  def console(implicit trace: Trace): UIO[Console] =
    ZIO.consoleWith(ZIO.successFn)

  /**
   * Retrieves the `Console` service for this workflow and uses it to run the
   * specified workflow.
   */
  def consoleWith[R, E, A](f: Console => ZIO[R, E, A])(implicit trace: Trace): ZIO[R, E, A] =
    DefaultServices.currentServices.getWith(services => f(services.get(Console.tag)))

  /**
   * Prints the specified message to the console for debugging purposes.
   */
  def debug(value: => Any)(implicit trace: Trace): UIO[Unit] =
    ZIO.succeed(println(value))

  /**
   * Returns information about the current fiber, such as its identity.
   */
  def descriptor(implicit trace: Trace): UIO[Fiber.Descriptor] =
    descriptorWith(ZIO.successFn)

  /**
   * Constructs an effect based on information about the current fiber, such as
   * its identity.
   */
  def descriptorWith[R, E, A](f: Fiber.Descriptor => ZIO[R, E, A])(implicit trace: Trace): ZIO[R, E, A] =
    ZIO.withFiberRuntime[R, E, A] { (fiberState, status) =>
      val descriptor =
        Fiber.Descriptor(
          fiberState.id,
          status,
          fiberState.getFiberRef(FiberRef.interruptedCause).interruptors,
          fiberState.getCurrentExecutor(),
          isLocked = RuntimeFlags.eagerShiftBack(status.runtimeFlags) ||
            fiberState.getFiberRef(FiberRef.overrideExecutor).isDefined
        )

      f(descriptor)
    }

  /**
   * Returns an effect that dies with the specified `Throwable`. This method can
   * be used for terminating a fiber because a defect has been detected in the
   * code.
   */
  def die(t: => Throwable)(implicit trace: Trace): UIO[Nothing] =
    failCause(Cause.Die(t, StackTrace.none))

  /**
   * Returns an effect that dies with a [[java.lang.RuntimeException]] having
   * the specified text message. This method can be used for terminating a fiber
   * because a defect has been detected in the code.
   */
  def dieMessage(message: => String)(implicit trace: Trace): UIO[Nothing] =
    failCause(Cause.stackless(Cause.die(new RuntimeException(message))))

  /**
   * Returns an effect from a [[zio.Exit]] value.
   */
  def done[E, A](r: => Exit[E, A])(implicit trace: Trace): IO[E, A] =
    ZIO.suspendSucceed(r)

  /**
   * Accesses the whole environment of the effect.
   */
  def environment[R](implicit trace: Trace): URIO[R, ZEnvironment[R]] =
    FiberRef.currentEnvironment.get.asInstanceOf[URIO[R, ZEnvironment[R]]]

  /**
   * Accesses the environment of the effect.
   */
  def environmentWith[R]: ZIO.EnvironmentWithPartiallyApplied[R] =
    new ZIO.EnvironmentWithPartiallyApplied[R]

  /**
   * Effectually accesses the environment of the effect.
   */
  def environmentWithZIO[R]: ZIO.EnvironmentWithZIOPartiallyApplied[R] =
    new ZIO.EnvironmentWithZIOPartiallyApplied[R]

  /**
   * Retrieves the executor for this effect.
   */
  def executor(implicit trace: Trace): UIO[Executor] =
    ZIO.executorWith(ZIO.successFn)

  /**
   * Constructs an effect based on the current executor.
   */
  def executorWith[R, E, A](f: Executor => ZIO[R, E, A])(implicit trace: Trace): ZIO[R, E, A] =
    ZIO.withFiberRuntime[R, E, A]((fiberState, _) => f(fiberState.getCurrentExecutor()))

  /**
   * Determines whether any element of the `Iterable[A]` satisfies the effectual
   * predicate `f`.
   */
  def exists[R, E, A](
    as: => Iterable[A]
  )(f: A => ZIO[R, E, Boolean])(implicit trace: Trace): ZIO[R, E, Boolean] =
    succeed(as.iterator).flatMap { iterator =>
      def loop: ZIO[R, E, Boolean] =
        if (iterator.hasNext) f(iterator.next()).flatMap(b => if (b) Exit.`true` else loop)
        else Exit.`false`
      loop
    }

  /**
   * Returns an effect that models failure with the specified error. The moral
   * equivalent of `throw` for pure code.
   */
  def fail[E](error: => E)(implicit trace: Trace): IO[E, Nothing] =
    failCause(Cause.fail(error))

  /**
   * Returns an effect that models failure with the specified `Cause`.
   */
  def failCause[E](cause: => Cause[E])(implicit trace0: Trace): IO[E, Nothing] =
    ZIO.stackTrace(trace0).flatMap { trace =>
      FiberRef.currentLogSpan.getWith { spans =>
        FiberRef.currentLogAnnotations.getWith { annotations =>
          ZIO.refailCause(cause.applyAll(trace, spans, annotations))
        }
      }
    }

  /**
   * Returns the `FiberId` of the fiber executing the effect that calls this
   * method.
   */
  def fiberId(implicit trace: Trace): UIO[FiberId.Runtime] =
    fiberIdWith(ZIO.successFn)

  /**
   * Constructs an effect based on the `FiberId` of the fiber executing the
   * effect that calls this method.
   */
  def fiberIdWith[R, E, A](f: FiberId.Runtime => ZIO[R, E, A])(implicit trace: Trace): ZIO[R, E, A] =
    ZIO.withFiberRuntime[R, E, A]((fiberState, _) => f(fiberState.id))

  /**
   * Filters the collection using the specified effectual predicate.
   */
  def filter[R, E, A, Collection[+Element] <: Iterable[Element]](
    as: Collection[A]
  )(
    f: A => ZIO[R, E, Boolean]
  )(implicit bf: BuildFrom[Collection[A], A, Collection[A]], trace: Trace): ZIO[R, E, Collection[A]] =
    ZIO
      .foldLeft(as)(bf.newBuilder(as)) { (builder, a) =>
        f(a).map(b => if (b) builder += a else builder)
      }
      .map(_.result())

  /**
   * Filters the Set[A] using the specified effectual predicate.
   */
  def filter[R, E, A](as: Set[A])(f: A => ZIO[R, E, Boolean])(implicit trace: Trace): ZIO[R, E, Set[A]] =
    filter[R, E, A, Iterable](as)(f).map(_.toSet)

  /**
   * Filters the collection in parallel using the specified effectual predicate.
   *
   * See [[[zio.ZIO.filter[R,E,A,Collection*]]] for a sequential version.
   */
  def filterPar[R, E, A, Collection[+Element] <: Iterable[Element]](
    as: Collection[A]
  )(
    f: A => ZIO[R, E, Boolean]
  )(implicit bf: BuildFrom[Collection[A], A, Collection[A]], trace: Trace): ZIO[R, E, Collection[A]] =
    ZIO
      .foreachPar[R, E, A, Option[A], Iterable](as)(a => f(a).map(if (_) Some(a) else None))
      .map(_.flatten)
      .map(bf.fromSpecific(as))

  /**
   * Filters the Set[A] in parallel using the specified effectual predicate.
   *
   * See [[[zio.ZIO.filter[R,E,A,Collection*]]] for a sequential version.
   */
  def filterPar[R, E, A](as: Set[A])(f: A => ZIO[R, E, Boolean])(implicit trace: Trace): ZIO[R, E, Set[A]] =
    filterPar[R, E, A, Iterable](as)(f).map(_.toSet)

  /**
   * Filters the collection using the specified effectual predicate, removing
   * all elements that satisfy the predicate.
   */
  def filterNot[R, E, A, Collection[+Element] <: Iterable[Element]](
    as: Collection[A]
  )(
    f: A => ZIO[R, E, Boolean]
  )(implicit bf: BuildFrom[Collection[A], A, Collection[A]], trace: Trace): ZIO[R, E, Collection[A]] =
    filter(as)(f(_).map(!_))

  /**
   * Filters the Set[A] using the specified effectual predicate, removing all
   * elements that satisfy the predicate.
   */
  def filterNot[R, E, A](as: Set[A])(f: A => ZIO[R, E, Boolean])(implicit trace: Trace): ZIO[R, E, Set[A]] =
    filterNot[R, E, A, Iterable](as)(f).map(_.toSet)

  /**
   * Filters the collection in parallel using the specified effectual predicate,
   * emoving all elements that satisfy the predicate.
   *
   * See [[[zio.ZIO.filterNot[R,E,A,Collection*]]] for a sequential version.
   */
  def filterNotPar[R, E, A, Collection[+Element] <: Iterable[Element]](
    as: Collection[A]
  )(
    f: A => ZIO[R, E, Boolean]
  )(implicit bf: BuildFrom[Collection[A], A, Collection[A]], trace: Trace): ZIO[R, E, Collection[A]] =
    filterPar(as)(f(_).map(!_))

  /**
   * Filters the Set[A] in parallel using the specified effectual predicate,
   * removing all elements that satisfy the predicate.
   *
   * See [[[zio.ZIO.filterNot[R,E,A](as:Set*]]] for a sequential version.
   */
  def filterNotPar[R, E, A](as: Set[A])(f: A => ZIO[R, E, Boolean])(implicit trace: Trace): ZIO[R, E, Set[A]] =
    filterNotPar[R, E, A, Iterable](as)(f).map(_.toSet)

  /**
   * Returns an effect that runs the first effect and in case of failure, runs
   * each of the specified effects in order until one of them succeeds.
   */
  def firstSuccessOf[R, R1 <: R, E, A](
    zio: => ZIO[R, E, A],
    rest: => Iterable[ZIO[R1, E, A]]
  )(implicit trace: Trace): ZIO[R1, E, A] =
    ZIO.suspendSucceed {
      val iterator = rest.iterator

      def loop(zio: ZIO[R1, E, A]): ZIO[R1, E, A] =
        zio.catchAllCause { cause =>
          cause.failureOrCause.fold(
            _ => if (iterator.hasNext) loop(iterator.next()) else ZIO.refailCause(cause),
            cause => ZIO.refailCause(cause)
          )
        }

      loop(zio)
    }

  /**
   * Returns an effect that first executes the outer effect, and then executes
   * the inner effect, returning the value from the inner effect, and
   * effectively flattening a nested effect.
   */
  def flatten[R, E, A](zio: => ZIO[R, E, ZIO[R, E, A]])(implicit trace: Trace): ZIO[R, E, A] =
    ZIO.suspendSucceed(zio.flatMap(ZIO.identityFn))

  /**
   * Folds an Iterable[A] using an effectual function f, working sequentially
   * from left to right.
   */
  def foldLeft[R, E, S, A](
    in: => Iterable[A]
  )(zero: => S)(f: (S, A) => ZIO[R, E, S])(implicit trace: Trace): ZIO[R, E, S] =
    ZIO.suspendSucceed {
      val iterator = in.iterator
      var s        = zero

      ZIO.whileLoop(iterator.hasNext)(f(s, iterator.next()))(s = _).as(s)
    }

  /**
   * Folds an Iterable[A] using an effectual function f, working sequentially
   * from right to left.
   */
  def foldRight[R, E, S, A](
    in: => Iterable[A]
  )(zero: => S)(f: (A, S) => ZIO[R, E, S])(implicit trace: Trace): ZIO[R, E, S] =
    foldLeft(in.toSeq.reverse)(zero)((s, a) => f(a, s))

  /**
   * Determines whether all elements of the `Iterable[A]` satisfy the effectual
   * predicate `f`.
   */
  def forall[R, E, A](
    as: => Iterable[A]
  )(f: A => ZIO[R, E, Boolean])(implicit trace: Trace): ZIO[R, E, Boolean] =
    succeed(as.iterator).flatMap { iterator =>
      def loop: ZIO[R, E, Boolean] =
        if (iterator.hasNext) f(iterator.next()).flatMap(b => if (b) loop else Exit.`false`)
        else Exit.`true`
      loop
    }

  /**
   * Applies the function `f` to each element of the `Collection[A]` and returns
   * the results in a new `Collection[B]`.
   *
   * For a parallel version of this method, see `foreachPar`. If you do not need
   * the results, see `foreachDiscard` for a more efficient implementation.
   */
  def foreach[R, E, A, B, Collection[+Element] <: Iterable[Element]](in: Collection[A])(
    f: A => ZIO[R, E, B]
  )(implicit bf: BuildFrom[Collection[A], B, Collection[B]], trace: Trace): ZIO[R, E, Collection[B]] =
    if (in.isEmpty) ZIO.succeed(bf.fromSpecific(in)(Nil))
    else
      ZIO.suspendSucceed {
        val iterator = in.iterator
        val builder  = bf.newBuilder(in)

        ZIO.whileLoop(iterator.hasNext)(f(iterator.next()))(builder += _).as(builder.result())
      }

  /**
   * Applies the function `f` to each element of the `Set[A]` and returns the
   * results in a new `Set[B]`.
   *
   * For a parallel version of this method, see `foreachPar`. If you do not need
   * the results, see `foreachDiscard` for a more efficient implementation.
   */
  final def foreach[R, E, A, B](in: Set[A])(f: A => ZIO[R, E, B])(implicit trace: Trace): ZIO[R, E, Set[B]] =
    if (in.isEmpty) ZIO.succeed(Set.empty)
    else
      ZIO.suspendSucceed {
        val iterator = in.iterator
        val builder  = Set.newBuilder[B]

        ZIO.whileLoop(iterator.hasNext)(f(iterator.next()))(builder += _).as(builder.result())
      }

  /**
   * Applies the function `f` to each element of the `Array[A]` and returns the
   * results in a new `Array[B]`.
   *
   * For a parallel version of this method, see `foreachPar`. If you do not need
   * the results, see `foreachDiscard` for a more efficient implementation.
   */
  final def foreach[R, E, A, B: ClassTag](in: Array[A])(f: A => ZIO[R, E, B])(implicit
    trace: Trace
  ): ZIO[R, E, Array[B]] =
    if (in.isEmpty) ZIO.succeed(Array.empty[B])
    else
      ZIO.suspendSucceed {
        val iterator = in.iterator
        val builder  = Array.newBuilder[B]
        builder.sizeHint(in.length)

        ZIO.whileLoop(iterator.hasNext)(f(iterator.next()))(builder += _).as(builder.result())
      }

  /**
   * Applies the function `f` to each element of the `Map[Key, Value]` and
   * returns the results in a new `Map[Key2, Value2]`.
   *
   * For a parallel version of this method, see `foreachPar`. If you do not need
   * the results, see `foreachDiscard` for a more efficient implementation.
   */
  def foreach[R, E, Key, Key2, Value, Value2](
    map: Map[Key, Value]
  )(f: (Key, Value) => ZIO[R, E, (Key2, Value2)])(implicit trace: Trace): ZIO[R, E, Map[Key2, Value2]] =
    if (map.isEmpty) ZIO.succeed(Map.empty)
    else
      ZIO.suspendSucceed {
        val iterator = map.iterator
        val builder  = Map.newBuilder[Key2, Value2]

        val ft = f.tupled
        ZIO.whileLoop(iterator.hasNext)(ft(iterator.next()))(builder += _).as(builder.result())
      }

  /**
   * Applies the function `f` if the argument is non-empty and returns the
   * results in a new `Option[B]`.
   */
  final def foreach[R, E, A, B](in: Option[A])(f: A => ZIO[R, E, B])(implicit
    trace: Trace
  ): ZIO[R, E, Option[B]] =
    in.fold[ZIO[R, E, Option[B]]](none)(f(_).map(Some(_)))

  /**
   * Applies the function `f` to each element of the `NonEmptyChunk[A]` and
   * returns the results in a new `NonEmptyChunk[B]`.
   *
   * For a parallel version of this method, see `foreachPar`. If you do not need
   * the results, see `foreachDiscard` for a more efficient implementation.
   */
  final def foreach[R, E, A, B](in: NonEmptyChunk[A])(f: A => ZIO[R, E, B])(implicit
    trace: Trace
  ): ZIO[R, E, NonEmptyChunk[B]] =
    in.mapZIO(f)

  /**
   * Applies the function `f` to each element of the `Iterable[A]` and runs
   * produced effects sequentially.
   *
   * Equivalent to `foreach(as)(f).unit`, but without the cost of building the
   * list of results.
   */
  def foreachDiscard[R, E, A](
    as: => Iterable[A]
  )(f: A => ZIO[R, E, Any])(implicit trace: Trace): ZIO[R, E, Unit] =
    ZIO.suspendSucceed {
      val as0 = as
      if (as0.isEmpty) Exit.unit
      else {
        val iterator = as0.iterator
        ZIO.whileLoop(iterator.hasNext)(f(iterator.next()))(_ => ())
      }
    }

  /**
   * Applies the function `f` to each element of the `Collection[A]` and returns
   * the result in a new `Collection[B]` using the specified execution strategy.
   */
  final def foreachExec[R, E, A, B, Collection[+Element] <: Iterable[Element]](as: Collection[A])(
    exec: => ExecutionStrategy
  )(
    f: A => ZIO[R, E, B]
  )(implicit bf: BuildFrom[Collection[A], B, Collection[B]], trace: Trace): ZIO[R, E, Collection[B]] =
    if (as.isEmpty) ZIO.succeed(bf.fromSpecific(as)(Nil))
    else
      ZIO.suspendSucceed {
        exec match {
          case ExecutionStrategy.Parallel =>
            ZIO.withParallelismUnboundedMask(restore => ZIO.foreachPar(as)(a => restore(f(a))))
          case ExecutionStrategy.ParallelN(n) =>
            ZIO.withParallelismMask(n)(restore => ZIO.foreachPar(as)(a => restore(f(a))))
          case ExecutionStrategy.Sequential =>
            ZIO.foreach(as)(f)
        }
      }

  /**
   * Applies the function `f` to each element of the `Collection[A]` in
   * parallel, and returns the results in a new `Collection[B]`.
   *
   * For a sequential version of this method, see `foreach`.
   */
  def foreachPar[R, E, A, B, Collection[+Element] <: Iterable[Element]](
    as: Collection[A]
  )(
    f: A => ZIO[R, E, B]
  )(implicit bf: BuildFrom[Collection[A], B, Collection[B]], trace: Trace): ZIO[R, E, Collection[B]] =
    if (as.isEmpty) ZIO.succeed(bf.fromSpecific(as)(Nil))
    else
      ZIO.parallelismWith {
        case Some(n) => foreachPar(n)(as)(f)
        case None    => foreachParUnbounded(as)(f)
      }

  /**
   * Applies the function `f` to each element of the `Set[A]` in parallel, and
   * returns the results in a new `Set[B]`.
   *
   * For a sequential version of this method, see `foreach`.
   */
  final def foreachPar[R, E, A, B](as: Set[A])(fn: A => ZIO[R, E, B])(implicit
    trace: Trace
  ): ZIO[R, E, Set[B]] =
    foreachPar[R, E, A, B, Iterable](as)(fn).map(_.toSet)

  /**
   * Applies the function `f` to each element of the `Array[A]` in parallel, and
   * returns the results in a new `Array[B]`.
   *
   * For a sequential version of this method, see `foreach`.
   */
  final def foreachPar[R, E, A, B: ClassTag](as: Array[A])(f: A => ZIO[R, E, B])(implicit
    trace: Trace
  ): ZIO[R, E, Array[B]] =
    foreachPar[R, E, A, B, Iterable](as)(f).map(_.toArray)

  /**
   * Applies the function `f` to each element of the `Map[Key, Value]` in
   * parallel and returns the results in a new `Map[Key2, Value2]`.
   *
   * For a sequential version of this method, see `foreach`.
   */
  def foreachPar[R, E, Key, Key2, Value, Value2](
    map: Map[Key, Value]
  )(f: (Key, Value) => ZIO[R, E, (Key2, Value2)])(implicit trace: Trace): ZIO[R, E, Map[Key2, Value2]] =
    foreachPar[R, E, (Key, Value), (Key2, Value2), Iterable](map)(f.tupled).map(_.toMap)

  /**
   * Applies the function `f` to each element of the `NonEmptyChunk[A]` in
   * parallel, and returns the results in a new `NonEmptyChunk[B]`.
   *
   * For a sequential version of this method, see `foreach`.
   */
  final def foreachPar[R, E, A, B](as: NonEmptyChunk[A])(fn: A => ZIO[R, E, B])(implicit
    trace: Trace
  ): ZIO[R, E, NonEmptyChunk[B]] =
    as.mapZIOPar(fn)

  /**
   * Applies the function `f` to each element of the `Iterable[A]` and runs
   * produced effects in parallel, discarding the results.
   *
   * For a sequential version of this method, see `foreachDiscard`.
   *
   * Optimized to avoid keeping full tree of effects, so that method could be
   * able to handle large input sequences. Behaves almost like this code:
   *
   * {{{
   * as.foldLeft(ZIO.unit) { (acc, a) => acc.zipParLeft(f(a)) }
   * }}}
   *
   * Additionally, interrupts all effects on any failure.
   */
  def foreachParDiscard[R, E, A](
    as: => Iterable[A]
  )(f: A => ZIO[R, E, Any])(implicit trace: Trace): ZIO[R, E, Unit] =
    ZIO.parallelismWith {
      case Some(n) => foreachParDiscard(n)(as)(f)
      case None    => foreachParUnboundedDiscard(as)(f)
    }

  /**
   * Returns an effect that forks all of the specified values, and returns a
   * composite fiber that produces a list of their results, in order.
   */
  def forkAll[R, E, A, Collection[+Element] <: Iterable[Element]](
    as: Collection[ZIO[R, E, A]]
  )(implicit
    bf: BuildFrom[Collection[ZIO[R, E, A]], A, Collection[A]],
    trace: Trace
  ): URIO[R, Fiber[E, Collection[A]]] =
    ZIO
      .foreach[R, Nothing, ZIO[R, E, A], Fiber[E, A], Iterable](as)(_.fork)
      .map(Fiber.collectAll[E, A, Iterable](_).map(bf.fromSpecific(as)))

  /**
   * Returns an effect that forks all of the specified values, and returns a
   * composite fiber that produces unit. This version is faster than [[forkAll]]
   * in cases where the results of the forked fibers are not needed.
   */
  def forkAllDiscard[R, E, A](as: => Iterable[ZIO[R, E, A]])(implicit trace: Trace): URIO[R, Fiber[E, Unit]] =
    ZIO
      .foreach[R, Nothing, ZIO[R, E, A], Fiber[E, A], Iterable](as)(_.fork)
      .map(Fiber.collectAllDiscard(_))

  /**
   * Constructs a `ZIO` value of the appropriate type for the specified input.
   */
  def from[Input](input: => Input)(implicit
    constructor: ZIOConstructor[Nothing, Any, Input],
    trace: Trace
  ): ZIO[constructor.OutEnvironment, constructor.OutError, constructor.OutSuccess] =
    constructor.make(input)

  def fromAutoCloseable[R, E, A <: AutoCloseable](fa: => ZIO[R, E, A])(implicit
    trace: Trace
  ): ZIO[R with Scope, E, A] =
    acquireRelease(fa)(a => if (a eq null) ZIO.unit else ZIO.succeed(a.close()))

  /**
   * Lifts an `Either` into a `ZIO` value.
   */
  def fromEither[E, A](v: => Either[E, A])(implicit trace: Trace): IO[E, A] =
    succeed(v).flatMap(_.fold(ZIO.failFn, ZIO.successFn))

  /**
   * Lifts an `Either` into a `ZIO` value.
   */
  def fromEitherCause[E, A](v: => Either[Cause[E], A])(implicit trace: Trace): IO[E, A] =
    succeed(v).flatMap(_.fold(ZIO.refailCause, ZIO.successFn))

  /**
   * Creates a `ZIO` value that represents the exit value of the specified
   * fiber.
   */
  def fromFiber[E, A](fiber: => Fiber[E, A])(implicit trace: Trace): IO[E, A] =
    succeed(fiber).flatMap(_.join)

  /**
   * Creates a `ZIO` value that represents the exit value of the specified
   * fiber.
   */
  def fromFiberZIO[R, E, A](fiber: => ZIO[R, E, Fiber[E, A]])(implicit trace: Trace): ZIO[R, E, A] =
    ZIO.suspendSucceed(fiber.flatMap(_.join))

  /**
   * Returns an effect that, when executed, will both create and launch a
   * [[scala.concurrent.Future]], feeding it an
   * [[scala.concurrent.ExecutionContext]] that is backed by ZIO's own executor.
   */
  def fromFuture[A](make: ExecutionContext => scala.concurrent.Future[A])(implicit trace: Trace): Task[A] =
    ZIO.executorWith { executor =>
      ZIO.suspend {
        import scala.util.{Success, Failure}

        val ec = executor.asExecutionContext
        val f  = make(ec)
        f.value match {
          case None =>
            ZIO.asyncInterrupt { (k: Task[A] => Unit) =>
              f.onComplete {
                case Success(a) => k(Exit.succeed(a))
                case Failure(t) => k(ZIO.fail(t))
              }(ec)

              Left {
                f match {
                  case cf: CancelableFuture[A] =>
                    ZIO.suspendSucceedUnsafe(implicit u =>
                      if (cf.isCompleted) Exit.unit else ZIO.fromFutureNow(cf.cancel()).ignore
                    )
                  case _ =>
                    Exit.unit
                }
              }
            }
          case Some(outcome) => outcome.fold(ZIO.fail(_), ZIO.successFn)
        }
      }
    }

  /**
   * Similar to [[fromFuture]], but doesn't attempt to suspend the future. Use
   * only when the future is already suspended by another effect
   *
   * @see
   *   Overloaded method that allows using the ZIO executor-backed execution
   *   context
   */
  private[zio] def fromFutureNow[A](f: concurrent.Future[A])(implicit trace: Trace, unsafe: Unsafe): Task[A] = {
    import scala.util.{Success, Failure}
    f.value match {
      case None =>
        ZIO.executorWith { executor =>
          val ec = executor.asExecutionContext
          ZIO.asyncInterrupt { (k: Task[A] => Unit) =>
            f.onComplete {
              case Success(a) => k(Exit.succeed(a))
              case Failure(t) => k(ZIO.fail(t))
            }(ec)
            Left {
              f match {
                case cf: CancelableFuture[A] =>
                  ZIO.suspendSucceed(if (cf.isCompleted) Exit.unit else ZIO.fromFutureNow(cf.cancel()).ignore)
                case _ => Exit.unit
              }
            }
          }
        }
      case Some(outcome) => outcome.fold(ZIO.fail(_), ZIO.successFn)
    }
  }

  /**
   * Imports a [[scala.concurrent.Promise]] we generate a future from promise,
   * and we pass to [fromFuture] to transform into Task[A]
   */
  def fromPromiseScala[A](promise: => scala.concurrent.Promise[A])(implicit trace: Trace): Task[A] =
    ZIO.suspend(ZIO.fromFutureNow(promise.future)(trace, Unsafe.unsafe))

  /**
   * Imports a function that creates a [[scala.concurrent.Future]] from an
   * [[scala.concurrent.ExecutionContext]] into a `ZIO`. The provided
   * `ExecutionContext` will interrupt the `Future` between asynchronous
   * operations such as `map` and `flatMap` if this effect is interrupted. Note
   * that no attempt will be made to interrupt a `Future` blocking on a
   * synchronous operation and that the `Future` must be created using the
   * provided `ExecutionContext`.
   */
  def fromFutureInterrupt[A](
    make: ExecutionContext => scala.concurrent.Future[A]
  )(implicit trace: Trace): Task[A] =
    ZIO.executorWith { executor =>
      import scala.util.{Failure, Success}
      val interrupted = new java.util.concurrent.atomic.AtomicBoolean(false)
      val latch       = scala.concurrent.Promise[Unit]()
      ZIO.suspend {
        val ec = executor.asExecutionContext
        val interruptibleEC = new scala.concurrent.ExecutionContext {
          def execute(runnable: Runnable): Unit =
            if (!interrupted.get) ec.execute(runnable)
            else latch.success(())
          def reportFailure(cause: Throwable): Unit =
            ec.reportFailure(cause)
        }
        val f = make(interruptibleEC)
        f.value match {
          case None =>
            ZIO.async { (cb: Task[A] => Any) =>
              f.onComplete {
                case Success(a) => latch.success(()); cb(Exit.succeed(a))
                case Failure(t) => latch.success(()); cb(ZIO.fail(t))
              }(interruptibleEC)
            }
          case Some(outcome) => outcome.fold(ZIO.fail(_), ZIO.successFn)
        }
      }.onInterrupt(
        ZIO.suspendSucceedUnsafe { implicit u =>
          interrupted.set(true)
          ZIO.fromFutureNow(latch.future).orDie
        }
      )
    }

  /**
   * Lifts an `Option` into a `ZIO` but preserves the error as an option in the
   * error channel, making it easier to compose in some scenarios.
   */
  def fromOption[A](v: => Option[A])(implicit trace: Trace): IO[Option[Nothing], A] =
    succeed(v).flatMap(_.fold[IO[Option[Nothing], A]](fail(None))(ZIO.successFn))

  /**
   * Lifts a `Try` into a `ZIO`.
   */
  def fromTry[A](value: => scala.util.Try[A])(implicit trace: Trace): Task[A] =
    attempt(value).flatMap {
      case scala.util.Success(v) => Exit.succeed(v)
      case scala.util.Failure(t) => ZIO.fail(t)
    }

  /**
   * Returns a collection of all `FiberRef` values for the fiber running this
   * effect.
   */
  def getFiberRefs(implicit trace: Trace): UIO[FiberRefs] =
    ZIO.withFiberRuntime[Any, Nothing, FiberRefs] { (fiberState, _) =>
      ZIO.succeed(fiberState.getFiberRefs())
    }

  /**
   * Lifts an Option into a ZIO, if the option is not defined it fails with
   * NoSuchElementException.
   */
  final def getOrFail[A](v: => Option[A])(implicit trace: Trace): Task[A] =
    getOrFailWith(new NoSuchElementException("None.get"))(v)

  /**
   * Lifts an Option into a IO, if the option is not defined it fails with Unit.
   */
  final def getOrFailUnit[A](v: => Option[A])(implicit trace: Trace): IO[Unit, A] =
    getOrFailWith(())(v)

  /**
   * Lifts an Option into a ZIO. If the option is not defined, fail with the `e`
   * value.
   */
  final def getOrFailWith[E, A](e: => E)(v: => Option[A])(implicit trace: Trace): IO[E, A] =
    suspendSucceed(v match {
      case None    => ZIO.fail(e)
      case Some(v) => Exit.succeed(v)
    })

  /**
   * Gets a state from the environment.
   */
  def getState[S: EnvironmentTag](implicit trace: Trace): ZIO[ZState[S], Nothing, S] =
    ZIO.serviceWithZIO(_.get)

  /**
   * Gets a state from the environment and uses it to run the specified
   * function.
   */
  def getStateWith[S]: ZIO.GetStateWithPartiallyApplied[S] =
    new ZIO.GetStateWithPartiallyApplied[S]

  /**
   * Runs `onTrue` if the result of `b` is `true` and `onFalse` otherwise.
   */
  def ifZIO[R, E](b: => ZIO[R, E, Boolean]): ZIO.IfZIO[R, E] =
    new ZIO.IfZIO(() => b)

  /**
   * Like [[never]], but fibers that running this effect won't be garbage
   * collected unless interrupted.
   */
  def infinity(implicit trace: Trace): UIO[Nothing] =
    ZIO.sleep(Duration.fromNanos(Long.MaxValue)) *> ZIO.never

  /**
   * Inherits values from all [[FiberRef]] instances into current fiber.
   */
  def inheritFiberRefs(childFiberRefs: FiberRefs)(implicit trace: Trace): UIO[Unit] =
    ZIO.updateFiberRefs { (parentFiberId, parentFiberRefs) =>
      parentFiberRefs.joinAs(parentFiberId)(childFiberRefs)
    }

  /**
   * Returns an effect that is interrupted as if by the fiber calling this
   * method.
   */
  def interrupt(implicit trace: Trace): UIO[Nothing] =
    fiberIdWith(interruptAs(_))

  /**
   * Returns an effect that is interrupted as if by the specified fiber.
   */
  def interruptAs(fiberId: => FiberId)(implicit trace: Trace): UIO[Nothing] =
    failCause(Cause.interrupt(fiberId))

  /**
   * Prefix form of `ZIO#interruptible`.
   */
  def interruptible[R, E, A](zio: => ZIO[R, E, A])(implicit trace: Trace): ZIO[R, E, A] =
    ZIO.suspendSucceed(zio.interruptible)

  /**
   * Makes the effect interruptible, but passes it a restore function that can
   * be used to restore the inherited interruptibility from whatever region the
   * effect is composed into.
   */
  def interruptibleMask[R, E, A](
    k: ZIO.InterruptibilityRestorer => ZIO[R, E, A]
  )(implicit trace: Trace): ZIO[R, E, A] =
    interruptionMasked(enable = true, k)

  private def interruptionMasked[R, E, A](
    enable: Boolean,
    f: InterruptibilityRestorer => ZIO[R, E, A]
  )(implicit trace: Trace) =
    ZIO.UpdateRuntimeFlagsWithin(
      trace,
      if (enable) RuntimeFlags.enableInterruption else RuntimeFlags.disableInterruption,
      oldFlags =>
        if (RuntimeFlags.interruption(oldFlags)) f(InterruptibilityRestorer.MakeInterruptible)
        else f(InterruptibilityRestorer.MakeUninterruptible)
    )

  /**
   * Retrieves the definition of a fatal error.
   */
  def isFatal(implicit trace: Trace): UIO[Throwable => Boolean] =
    isFatalWith(ZIO.successFn)

  /**
   * Constructs an effect based on the definition of a fatal error.
   */
  def isFatalWith[R, E, A](f: (Throwable => Boolean) => ZIO[R, E, A])(implicit trace: Trace): ZIO[R, E, A] =
    FiberRef.currentFatal.getWith(f)

  /**
   * Iterates with the specified effectual function. The moral equivalent of:
   *
   * {{{
   * var s = initial
   *
   * while (cont(s)) {
   *   s = body(s)
   * }
   *
   * s
   * }}}
   */
  def iterate[R, E, S](
    initial: => S
  )(cont: S => Boolean)(body: S => ZIO[R, E, S])(implicit trace: Trace): ZIO[R, E, S] =
    ZIO.suspendSucceed {
      var result = initial

      ZIO
        .whileLoop(cont(result))(body(result))(result = _)
        .as(result)
    }

  /**
   * A low-level while-loop with direct support in the ZIO runtime. The only
   * reason to use this constructor is performance.
   *
   * See [[ZIO.iterate]] for a user-friendly version of this operator that is
   * compatible with purely functional code.
   */
  def whileLoop[R, E, A](check: => Boolean)(body: => ZIO[R, E, A])(process: A => Any)(implicit
    trace: Trace
  ): ZIO[R, E, Unit] =
    ZIO.WhileLoop(trace, () => check, () => body, process)

  /**
   * Returns an effect with the value on the left part.
   */
  def left[A](a: => A)(implicit trace: Trace): UIO[Either[A, Nothing]] =
    succeed(Left(a))

  /**
   * Retrieves the current loggers for this effect.
   */
  def loggers(implicit trace: Trace): UIO[Set[ZLogger[String, Any]]] =
    FiberRef.currentLoggers.get

  /**
   * Constructs an effect based on the current loggers.
   */
  def loggersWith[R, E, A](f: Set[ZLogger[String, Any]] => ZIO[R, E, A])(implicit trace: Trace): ZIO[R, E, A] =
    FiberRef.currentLoggers.getWith(f)

  /**
   * Loops with the specified effectual function, collecting the results into a
   * list. The moral equivalent of:
   *
   * {{{
   * var s  = initial
   * var as = List.empty[A]
   *
   * while (cont(s)) {
   *   as = body(s) :: as
   *   s  = inc(s)
   * }
   *
   * as.reverse
   * }}}
   */
  def loop[R, E, A, S](
    initial: => S
  )(cont: S => Boolean, inc: S => S)(body: S => ZIO[R, E, A])(implicit trace: Trace): ZIO[R, E, List[A]] =
    ZIO.suspendSucceed {

      def loop(initial: S): ZIO[R, E, List[A]] =
        if (cont(initial))
          body(initial).flatMap(a => loop(inc(initial)).map(as => a :: as))
        else
          Exit.succeed(List.empty[A])

      loop(initial)
    }

  /**
   * Loops with the specified effectual function purely for its effects. The
   * moral equivalent of:
   *
   * {{{
   * var s = initial
   *
   * while (cont(s)) {
   *   body(s)
   *   s = inc(s)
   * }
   * }}}
   */
  def loopDiscard[R, E, S](
    initial: => S
  )(cont: S => Boolean, inc: S => S)(body: S => ZIO[R, E, Any])(implicit trace: Trace): ZIO[R, E, Unit] =
    ZIO.suspendSucceed {

      def loop(initial: S): ZIO[R, E, Unit] =
        if (cont(initial)) body(initial) *> loop(inc(initial))
        else ZIO.unit

      loop(initial)
    }

  /**
   * Returns a new effect where boolean value of this effect is negated.
   */
  def not[R, E](effect: => ZIO[R, E, Boolean])(implicit trace: Trace): ZIO[R, E, Boolean] =
    ZIO.suspendSucceed(effect.negate)

  /**
   * Logs the specified message at the current log level.
   */
  def log(message: => String)(implicit trace: Trace): UIO[Unit] =
    ZIO.withFiberRuntime[Any, Nothing, Unit] { (fiberState, _) =>
      fiberState.log(() => message, Cause.empty, None, trace)

      ZIO.unit
    }

  /**
   * Logs the specified cause at the current log level.
   */
  def logCause(cause: => Cause[Any])(implicit trace: Trace): UIO[Unit] =
    logCause("An error occurred", cause)

  /**
   * Logs the specified message and cause at the current log level.
   */
  def logCause(message: => String, cause: => Cause[Any])(implicit trace: Trace): UIO[Unit] =
    ZIO.withFiberRuntime[Any, Nothing, Unit] { (fiberState, _) =>
      fiberState.log(() => message, cause, None, trace)

      ZIO.unit
    }

  /**
   * Annotates each log in this effect with the specified log annotation.
   */
  def logAnnotate(key: => String, value: => String): LogAnnotate =
    logAnnotate(LogAnnotation(key, value))

  /**
   * Annotates each log in this effect with the specified log annotation.
   */
  def logAnnotate(logAnnotation: => LogAnnotation, logAnnotations: LogAnnotation*): LogAnnotate =
    logAnnotate(Set(logAnnotation) ++ logAnnotations.toSet)

  /**
   * Annotates each log in this effect with the specified log annotation.
   */
  def logAnnotate(logAnnotations: => Set[LogAnnotation]): LogAnnotate =
    new LogAnnotate(() => logAnnotations)

  def logAnnotateScoped(key: => String, value: => String)(implicit trace: Trace): ZIO[Scope, Nothing, Unit] =
    logAnnotateScoped(LogAnnotation(key, value))

  def logAnnotateScoped(logAnnotation: => LogAnnotation, logAnnotations: LogAnnotation*)(implicit
    trace: Trace
  ): ZIO[Scope, Nothing, Unit] =
    logAnnotateScoped(Set(logAnnotation) ++ logAnnotations.toSet)

  def logAnnotateScoped(logAnnotations: => Set[LogAnnotation])(implicit trace: Trace): ZIO[Scope, Nothing, Unit] =
    FiberRef.currentLogAnnotations.locallyScopedWith(_ ++ logAnnotations.map { case LogAnnotation(key, value) =>
      key -> value
    })

  /**
   * Retrieves the log annotations associated with the current scope.
   */
  def logAnnotations(implicit trace: Trace): UIO[Map[String, String]] =
    FiberRef.currentLogAnnotations.get

  /**
   * Logs the specified message at the debug log level.
   */
  def logDebug(message: => String)(implicit trace: Trace): UIO[Unit] =
    logDebugCause(message, Cause.empty)

  /**
   * Logs the specified cause at the debug log level.
   */
  def logDebugCause(message: => String, cause: => Cause[Any])(implicit trace: Trace): UIO[Unit] =
    ZIO.withFiberRuntime[Any, Nothing, Unit] { (fiberState, _) =>
      fiberState.log(() => message, cause, someDebug, trace)

      ZIO.unit
    }

  /**
   * Logs the specified cause at the debug log level..
   */
  def logDebugCause(cause: => Cause[Any])(implicit trace: Trace): UIO[Unit] =
    logDebugCause("", cause)

  /**
   * Logs the specified message at the error log level.
   */
  def logError(message: => String)(implicit trace: Trace): UIO[Unit] =
    logErrorCause(message, Cause.empty)

  /**
   * Logs the specified cause as an error.
   */
  def logErrorCause(message: => String, cause: => Cause[Any])(implicit trace: Trace): UIO[Unit] =
    ZIO.withFiberRuntime[Any, Nothing, Unit] { (fiberState, _) =>
      fiberState.log(() => message, cause, someError, trace)

      ZIO.unit
    }

  /**
   * Logs the specified cause as an error.
   */
  def logErrorCause(cause: => Cause[Any])(implicit trace: Trace): UIO[Unit] =
    logErrorCause("", cause)

  /**
   * Logs the specified message at the fatal log level.
   */
  def logFatal(message: => String)(implicit trace: Trace): UIO[Unit] =
    logFatalCause(message, Cause.empty)

  /**
   * Logs the specified cause at the fatal log level.
   */
  def logFatalCause(message: => String, cause: => Cause[Any])(implicit trace: Trace): UIO[Unit] =
    ZIO.withFiberRuntime[Any, Nothing, Unit] { (fiberState, _) =>
      fiberState.log(() => message, cause, someFatal, trace)

      ZIO.unit
    }

  /**
   * Logs the specified cause at the fatal log level.
   */
  def logFatalCause(cause: => Cause[Any])(implicit trace: Trace): UIO[Unit] =
    logFatalCause("", cause)

  /**
   * Logs the specified message at the informational log level.
   */
  def logInfo(message: => String)(implicit trace: Trace): UIO[Unit] =
    logInfoCause(message, Cause.empty)

  /**
   * Logs the specified cause at the informational log level.
   */
  def logInfoCause(message: => String, cause: => Cause[Any])(implicit trace: Trace): UIO[Unit] =
    ZIO.withFiberRuntime[Any, Nothing, Unit] { (fiberState, _) =>
      fiberState.log(() => message, cause, someInfo, trace)

      ZIO.unit
    }

  /**
   * Logs the specified cause at the informational log level..
   */
  def logInfoCause(cause: => Cause[Any])(implicit trace: Trace): UIO[Unit] =
    logInfoCause("", cause)

  /**
   * Sets the log level for this effect.
   * {{{
   * ZIO.logLevel(LogLevel.Warning) {
   *   ZIO.log("The response time exceeded its threshold!")
   * }
   * }}}
   */
  def logLevel(level: LogLevel): LogLevel =
    level

  def logLevelScoped(level: LogLevel)(implicit trace: Trace): ZIO[Scope, Nothing, Unit] =
    FiberRef.currentLogLevel.locallyScoped(level)

  /**
   * Adjusts the label for the current logging span.
   * {{{
   * ZIO.logSpan("parsing") { parseRequest(req) }
   * }}}
   */
  def logSpan(label: => String): LogSpan = new LogSpan(() => label)

  def logSpanScoped(label: => String)(implicit trace: Trace): ZIO[Scope, Nothing, Unit] =
    FiberRef.currentLogSpan.getWith { stack =>
      val instant = java.lang.System.currentTimeMillis()
      val logSpan = zio.LogSpan(label, instant)

      FiberRef.currentLogSpan.locallyScoped(logSpan :: stack)
    }

  /**
   * Retrieves the log spans associated with the current scope.
   */
  def logSpans(implicit trace: Trace): UIO[List[zio.LogSpan]] =
    FiberRef.currentLogSpan.get

  /**
   * Logs the specified message at the trace log level.
   */
  def logTrace(message: => String)(implicit trace: Trace): UIO[Unit] =
    logTraceCause(message, Cause.empty)

  /**
   * Logs the specified cause at the trace log level.
   */
  def logTraceCause(message: => String, cause: => Cause[Any])(implicit trace: Trace): UIO[Unit] =
    ZIO.withFiberRuntime[Any, Nothing, Unit] { (fiberState, _) =>
      fiberState.log(() => message, cause, someTrace, trace)

      ZIO.unit
    }

  /**
   * Logs the specified cause at the trace log level..
   */
  def logTraceCause(cause: => Cause[Any])(implicit trace: Trace): UIO[Unit] =
    logTraceCause("", cause)

  /**
   * Logs the specified message at the warning log level.
   */
  def logWarning(message: => String)(implicit trace: Trace): UIO[Unit] =
    logWarningCause(message, Cause.empty)

  /**
   * Logs the specified cause at the warning log level.
   */
  def logWarningCause(message: => String, cause: => Cause[Any])(implicit trace: Trace): UIO[Unit] =
    ZIO.withFiberRuntime[Any, Nothing, Unit] { (fiberState, _) =>
      fiberState.log(() => message, cause, someWarning, trace)

      ZIO.unit
    }

  /**
   * Logs the specified cause at the warning log level..
   */
  def logWarningCause(cause: => Cause[Any])(implicit trace: Trace): UIO[Unit] =
    logWarningCause("", cause)

  /**
   * Returns a memoized version of the specified effectual function.
   */
  def memoize[R, E, A, B](f: A => ZIO[R, E, B])(implicit trace: Trace): UIO[A => ZIO[R, E, B]] =
    Ref.Synchronized.make(Map.empty[A, Promise[E, (FiberRefs.Patch, B)]]).map { ref => a =>
      for {
        promise <- ref.modifyZIO { map =>
                     map.get(a) match {
                       case Some(promise) => Exit.succeed((promise, map))
                       case None =>
                         for {
                           promise <- Promise.make[E, (FiberRefs.Patch, B)]
                           _       <- f(a).diffFiberRefs.intoPromise(promise).fork
                         } yield (promise, map.updated(a, promise))
                     }
                   }
        b <- promise.await.flatMap { case (patch, b) => ZIO.patchFiberRefs(patch).as(b) }
      } yield b
    }

  /**
   * Merges an `Iterable[IO]` to a single IO, working sequentially.
   */
  def mergeAll[R, E, A, B](
    in: => Iterable[ZIO[R, E, A]]
  )(zero: => B)(f: (B, A) => B)(implicit trace: Trace): ZIO[R, E, B] =
    ZIO.foldLeft(in)(zero)((b, zio) => zio.map(a => f(b, a)))

  /**
   * Merges an `Iterable[IO]` to a single IO, working in parallel.
   *
   * Due to the parallel nature of this combinator, `f` must be both:
   *   - commutative: `f(a, b) == f(b, a)`
   *   - associative: `f(a, f(b, c)) == f(f(a, b), c)`
   *
   * It's unsafe to execute side effects inside `f`, as `f` may be executed more
   * than once for some of `in` elements during effect execution.
   */
  def mergeAllPar[R, E, A, B](
    in: => Iterable[ZIO[R, E, A]]
  )(zero: => B)(f: (B, A) => B)(implicit trace: Trace): ZIO[R, E, B] =
    Ref.make(zero).flatMap(acc => foreachParDiscard(in)(_.flatMap(a => acc.update(f(_, a)))) *> acc.get)

  /**
   * Gets current metrics snapshot.
   */
  def metrics(implicit trace: Trace): UIO[Metrics] =
    ZIO.succeedUnsafe { implicit u =>
      Metrics(internal.metrics.metricRegistry.snapshot())
    }

  /**
   * Returns a effect that will never produce anything. The moral equivalent of
   * `while(true) {}`, only without the wasted CPU cycles. Fibers that execute
   * this effect will be automatically garbage collected on the JVM when no
   * explicit references to them are held, because they cannot be reactivated.
   */
  def never(implicit trace: Trace): UIO[Nothing] =
    async[Any, Nothing, Nothing](_ => ())

  /**
   * Returns an effect that succeeds with the `None` value.
   */
  val none: UIO[Option[Nothing]] =
    succeed(None)(Trace.empty)

  /**
   * Lifts an Option into a ZIO. If the option is empty it succeeds with Unit.
   * If the option is defined it fails with the content.
   */
  def noneOrFail[E](o: => Option[E])(implicit trace: Trace): IO[E, Unit] =
    getOrFailUnit(o).flip

  /**
   * Lifts an Option into a ZIO. If the option is empty it succeeds with Unit.
   * If the option is defined it fails with an error adapted with f.
   */
  def noneOrFailWith[E, O](o: => Option[O])(f: O => E)(implicit trace: Trace): IO[E, Unit] =
    getOrFailUnit(o).flip.mapError(f)

  /**
   * Returns an effect that will execute the specified effect fully on the
   * provided executor, before potentially returning to the previous executor.
   * See [[ZIO!.onExecutor]].
   */
  def onExecutor[R, E, A](executor: => Executor)(zio: ZIO[R, E, A])(implicit trace: Trace): ZIO[R, E, A] =
    ZIO.descriptorWith { descriptor =>
      val oldExecutor = descriptor.executor
      val newExecutor = executor

      if (descriptor.isLocked && oldExecutor == newExecutor)
        zio
      else if (descriptor.isLocked)
        ZIO.acquireReleaseWith(ZIO.shift(newExecutor))(_ => ZIO.shift(oldExecutor))(_ => zio)
      else
        ZIO.acquireReleaseWith(ZIO.shift(newExecutor))(_ => ZIO.unshift)(_ => zio)
    }

  /**
   * Shifts execution to the specified executor and shifts it back to the
   * previous executor, if any, when the scope is closed.
   */
  def onExecutorScoped(executor: => Executor)(implicit trace: Trace): ZIO[Scope, Nothing, Unit] =
    ZIO.descriptorWith { descriptor =>
      val oldExecutor = descriptor.executor
      val newExecutor = executor

      if (descriptor.isLocked && oldExecutor == newExecutor)
        ZIO.unit
      else if (descriptor.isLocked)
        ZIO.acquireRelease(ZIO.shift(executor))(_ => ZIO.shift(descriptor.executor))
      else
        ZIO.acquireRelease(ZIO.shift(executor))(_ => ZIO.unshift)
    }

  /**
   * Applies the specified changes to the `FiberRef` values for the fiber
   * running this workflow.
   */
  def patchFiberRefs(patch: FiberRefs.Patch)(implicit trace: Trace): ZIO[Any, Nothing, Unit] =
    updateFiberRefs(patch)

  /**
   * Returns a new scoped workflow that runs finalizers added to the scope of
   * this workflow in parallel.
   */
  def parallelFinalizers[R, E, A](zio: => ZIO[R, E, A])(implicit trace: Trace): ZIO[R, E, A] =
    ZIO.environmentWithZIO[R] { environment =>
      environment.getDynamic[Scope] match {
        case None => zio
        case Some(scope) =>
          scope.executionStrategy match {
            case ExecutionStrategy.Parallel => zio
            case _                          => scope.forkWith(ExecutionStrategy.Parallel).flatMap(_.extend[R](zio))
          }
      }
    }

  def parallelFinalizersMask[R, E, A](f: ZIO.FinalizersRestorer => ZIO[R, E, A])(implicit trace: Trace): ZIO[R, E, A] =
    ZIO.environmentWithZIO[R] { environment =>
      environment.getDynamic[Scope] match {
        case None => f(ZIO.FinalizersRestorer.Identity)
        case Some(scope) =>
          scope.executionStrategy match {
            case ExecutionStrategy.Parallel     => ZIO.parallelFinalizers(f(ZIO.FinalizersRestorer.MakeParallel))
            case ExecutionStrategy.ParallelN(n) => ZIO.parallelFinalizers(f(ZIO.FinalizersRestorer.MakeParallelN(n)))
            case ExecutionStrategy.Sequential   => ZIO.parallelFinalizers(f(ZIO.FinalizersRestorer.MakeSequential))
          }
      }
    }

  /**
   * Retrieves the maximum number of fibers for parallel operators or `None` if
   * it is unbounded.
   */
  def parallelism(implicit trace: Trace): UIO[Option[Int]] =
    Parallelism.get

  /**
   * Retrieves the current maximum number of fibers for parallel operators and
   * uses it to run the specified effect.
   */
  def parallelismWith[R, E, A](f: Option[Int] => ZIO[R, E, A])(implicit trace: Trace): ZIO[R, E, A] =
    Parallelism.getWith(f)

  /**
   * Feeds elements of type `A` to a function `f` that returns an effect.
   * Collects all successes and failures in a tupled fashion.
   */
  def partition[R, E, A, B](
    in: => Iterable[A]
  )(f: A => ZIO[R, E, B])(implicit ev: CanFail[E], trace: Trace): ZIO[R, Nothing, (Iterable[E], Iterable[B])] =
    ZIO.suspendSucceed(ZIO.foreach(in)(f(_).either).map(partitionMap(_)(ZIO.identityFn)))

  /**
   * Feeds elements of type `A` to a function `f` that returns an effect.
   * Collects all successes and failures in parallel and returns the result as a
   * tuple.
   */
  def partitionPar[R, E, A, B](
    in: => Iterable[A]
  )(f: A => ZIO[R, E, B])(implicit ev: CanFail[E], trace: Trace): ZIO[R, Nothing, (Iterable[E], Iterable[B])] =
    ZIO.suspendSucceed(ZIO.foreachPar(in)(f(_).either).map(ZIO.partitionMap(_)(ZIO.identityFn)))

  /**
   * Given an environment `R`, returns a function that can supply the
   * environment to programs that require it, removing their need for any
   * specific environment.
   *
   * This is similar to dependency injection, and the `provide` function can be
   * thought of as `inject`.
   */
  def provideEnvironment[R, E, A](r: => ZEnvironment[R])(implicit trace: Trace): ZIO[R, E, A] => IO[E, A] =
    _.provideEnvironment(r)

  def provideLayer[RIn, E, ROut, RIn2, ROut2](layer: ZLayer[RIn, E, ROut])(
    zio: ZIO[ROut with RIn2, E, ROut2]
  )(implicit ev: EnvironmentTag[RIn2], tag: EnvironmentTag[ROut], trace: Trace): ZIO[RIn with RIn2, E, ROut2] =
    zio.provideSomeLayer[RIn with RIn2](ZLayer.environment[RIn2] ++ layer)

  /**
   * Races an `IO[E, A]` against zero or more other effects. Yields either the
   * first success or the last failure.
   */
  def raceAll[R, R1 <: R, E, A](
    zio: => ZIO[R, E, A],
    ios: => Iterable[ZIO[R1, E, A]]
  )(implicit trace: Trace): ZIO[R1, E, A] =
    ZIO.suspendSucceed(zio.raceAll(ios))

  /**
   * Returns an effect that races this effect with all the specified effects,
   * yielding the first result to complete, whether by success or failure. If
   * neither effect completes, then the composed effect will not complete.
   *
   * WARNING: The raced effect will safely interrupt the "losers", but will not
   * resume until the losers have been cleanly terminated. If early return is
   * desired, then instead of performing `ZIO.raceFirst(l, rs)`, perform
   * `ZIO.raceFirst(l.disconnect, rs.map(_.disconnect))`, which disconnects left
   * and rights interrupt signal, allowing a fast return, with interruption
   * performed in the background.
   */
  def raceFirst[R, R1 <: R, E, A](zio: ZIO[R, E, A], ios: Iterable[ZIO[R1, E, A]])(implicit
    trace: Trace
  ): ZIO[R1, E, A] =
    (zio.exit raceAll ios.map(_.exit)).flatMap(ZIO.done(_))

  /**
   * Retreives the `Random` service for this workflow.
   */
  def random(implicit trace: Trace): UIO[Random] =
    ZIO.randomWith(ZIO.successFn)

  /**
   * Retrieves the `Random` service for this workflow and uses it to run the
   * specified workflow.
   */
  def randomWith[R, E, A](f: Random => ZIO[R, E, A])(implicit trace: Trace): ZIO[R, E, A] =
    DefaultServices.currentServices.getWith(services => f(services.get(Random.tag)))

  /**
   * Reduces an `Iterable[IO]` to a single `IO`, working sequentially.
   */
  def reduceAll[R, R1 <: R, E, A](a: => ZIO[R, E, A], as: => Iterable[ZIO[R1, E, A]])(
    f: (A, A) => A
  )(implicit trace: Trace): ZIO[R1, E, A] =
    ZIO.suspendSucceed(a.flatMap(ZIO.mergeAll(as)(_)(f)))

  /**
   * Reduces an `Iterable[IO]` to a single `IO`, working in parallel.
   */
  def reduceAllPar[R, R1 <: R, E, A](a0: => ZIO[R, E, A], as0: => Iterable[ZIO[R1, E, A]])(
    f: (A, A) => A
  )(implicit trace: Trace): ZIO[R1, E, A] =
    ZIO.suspendSucceed {
      val a  = a0
      val as = as0

      def prepend[Z](z: Z, zs: Iterable[Z]): Iterable[Z] =
        new Iterable[Z] {
          override def iterator: Iterator[Z] = Iterator(z) ++ zs.iterator
        }

      val all = prepend(a, as)
      mergeAllPar(all)(Option.empty[A])((acc, elem) => Some(acc.fold(elem)(f(_, elem)))).map(_.get)
    }

  def refailCause[E](cause: Cause[E])(implicit trace: Trace): ZIO[Any, E, Nothing] = Exit.Failure(cause)

  /**
   * Replicates the given effect `n` times. If 0 or negative numbers are given,
   * an empty `Iterable` will be returned. This method is more efficient than
   * using `List.fill` or similar methods, because the returned `Iterable`
   * consumes only a small amount of heap regardless of `n`.
   */
  def replicate[R, E, A](n: Int)(effect: ZIO[R, E, A])(implicit trace: Trace): Iterable[ZIO[R, E, A]] =
    new Iterable[ZIO[R, E, A]] {
      override def iterator: Iterator[ZIO[R, E, A]] = Iterator.range(0, n).map(_ => effect)
    }

  /**
   * Performs this effect the specified number of times and collects the
   * results.
   */
  def replicateZIO[R, E, A](n: => Int)(effect: => ZIO[R, E, A])(implicit trace: Trace): ZIO[R, E, Iterable[A]] =
    ZIO.suspendSucceed(ZIO.collectAll(ZIO.replicate(n)(effect)))

  /**
   * Performs this effect the specified number of times, discarding the results.
   */
  def replicateZIODiscard[R, E, A](n: => Int)(effect: => ZIO[R, E, A])(implicit trace: Trace): ZIO[R, E, Unit] =
    ZIO.collectAllDiscard(ZIO.replicate(n)(effect))

  /**
   * Returns an effect with the value on the right part.
   */
  def right[B](b: => B)(implicit trace: Trace): UIO[Either[Nothing, B]] =
    succeed(Right(b))

  /**
   * Returns an effect that accesses the runtime, which can be used to
   * (unsafely) execute tasks. This is useful for integration with legacy code
   * that must call back into ZIO code.
   */
  def runtime[R](implicit trace: Trace): URIO[R, Runtime[R]] =
    for {
      environment  <- ZIO.environment[R]
      fiberRefs    <- ZIO.getFiberRefs
      runtimeFlags <- ZIO.runtimeFlags
    } yield Runtime(environment, fiberRefs, runtimeFlags)

  /**
   * Retrieves an effect that succeeds with the current runtime flags, which
   * govern behavior and features of the runtime system.
   */
  def runtimeFlags(implicit trace: Trace): ZIO[Any, Nothing, RuntimeFlags] =
    ZIO.withFiberRuntime[Any, Nothing, RuntimeFlags] { (_, status) =>
      ZIO.succeed(status.runtimeFlags)
    }

  /**
   * Returns the current scope.
   */
  def scope(implicit trace: Trace): ZIO[Scope, Nothing, Scope] =
    ZIO.service[Scope]

  /**
   * Scopes all resources used in this effect to the lifetime of the effect,
   * ensuring that their finalizers are run as soon as this effect completes
   * execution, whether by success, failure, or interruption.
   *
   * {{{
   * ZIO.scoped {
   *   openFile(name).flatMap(useFile)
   * }
   * }}}
   */
  def scoped[R]: ScopedPartiallyApplied[R] =
    new ScopedPartiallyApplied[R]

  /**
   * Creates a scope, uses it to perform the specified effect, and closes the
   * scope as soon as the effect completes, whether by success, failure, or
   * interruption.
   */
  def scopedWith[R, E, A](f: Scope => ZIO[R, E, A])(implicit trace: Trace): ZIO[R, E, A] =
    Scope.make.flatMap(scope => f(scope).onExit(scope.close(_)))

  /**
   * Accesses the current scope and uses it to perform the specified effect.
   */
  def scopeWith[R, E, A](f: Scope => ZIO[R, E, A])(implicit trace: Trace): ZIO[R with Scope, E, A] =
    ZIO.serviceWithZIO[Scope](f)

  /**
   * Returns a new scoped workflow that runs finalizers added to the scope of
   * this workflow sequentially in the reverse of the order in which they were
   * added. Note that finalizers are run sequentially by default so this only
   * has meaning if used within a scope where finalizers are being run in
   * parallel.
   */
  def sequentialFinalizers[R, E, A](zio: => ZIO[R, E, A])(implicit trace: Trace): ZIO[R, E, A] =
    ZIO.environmentWithZIO[R] { environment =>
      environment.getDynamic[Scope] match {
        case None => zio
        case Some(scope) =>
          scope.executionStrategy match {
            case ExecutionStrategy.Sequential => zio
            case _                            => scope.forkWith(ExecutionStrategy.Sequential).flatMap(_.extend[R](zio))
          }
      }
    }

  /**
   * Sets the `FiberRef` values for the fiber running this effect to the values
   * in the specified collection of `FiberRef` values.
   */
  def setFiberRefs(fiberRefs: => FiberRefs)(implicit trace: Trace): UIO[Unit] =
    ZIO.suspendSucceed(fiberRefs.setAll)

  /**
   * Sets a state in the environment to the specified value.
   */
  def setState[S: EnvironmentTag](s: => S)(implicit trace: Trace): ZIO[ZState[S], Nothing, Unit] =
    ZIO.serviceWithZIO(_.set(s))

  /**
   * Accesses the specified service in the environment of the effect.
   */
  def service[A: Tag](implicit trace: Trace): URIO[A, A] =
    serviceWith(identity)

  /**
   * Accesses the service corresponding to the specified key in the environment.
   */
  def serviceAt[Service]: ServiceAtPartiallyApplied[Service] =
    new ServiceAtPartiallyApplied[Service]

  /**
   * Accesses the specified service in the environment of the effect.
   *
   * Especially useful for creating "accessor" methods on Services' companion
   * objects.
   *
   * {{{
   * def foo(int: Int) = ZIO.serviceWith[Foo](_.foo(int))
   * }}}
   */
  def serviceWith[Service]: ServiceWithPartiallyApplied[Service] =
    new ServiceWithPartiallyApplied[Service]

  /**
   * Effectfully accesses the specified service in the environment of the
   * effect.
   *
   * Especially useful for creating "accessor" methods on Services' companion
   * objects.
   *
   * {{{
   * def foo(int: Int) = ZIO.serviceWithZIO[Foo](_.foo(int))
   * }}}
   */
  def serviceWithZIO[Service]: ServiceWithZIOPartiallyApplied[Service] =
    new ServiceWithZIOPartiallyApplied[Service]

  /**
   * Returns an effect that shifts execution to the specified executor. This is
   * useful to specify a default executor that effects sequenced after this one
   * will be run on if they are not shifted somewhere else. It can also be used
   * to implement higher level operators to manage where an effect is run such
   * as [[ZIO!.onExecutor]] and [[ZIO!.onExecutionContext]].
   */
  def shift(executor: => Executor)(implicit trace: Trace): UIO[Unit] =
    ZIO.withFiberRuntime[Any, Nothing, Unit] { (fiberRuntime, _) =>
      val newExecutor = executor
      fiberRuntime.getFiberRef(FiberRef.overrideExecutor) match {
        case None =>
          fiberRuntime.setFiberRef(FiberRef.overrideExecutor, Some(newExecutor))
          fiberRuntime.getRunningExecutor() match {
            case Some(runningExecutor) if runningExecutor == newExecutor => ZIO.unit
            case _                                                       => ZIO.yieldNow
          }
        case Some(overrideExecutor) =>
          if (overrideExecutor == newExecutor) ZIO.unit
          else {
            fiberRuntime.setFiberRef(FiberRef.overrideExecutor, Some(newExecutor))
            ZIO.yieldNow
          }
      }
    }

  /**
   * Returns an effect that suspends for the specified duration. This method is
   * asynchronous, and does not actually block the fiber executing the effect.
   */
  def sleep(duration: => Duration)(implicit trace: Trace): UIO[Unit] =
    Clock.sleep(duration)

  /**
   * Returns an effect with the optional value.
   */
  def some[A](a: => A)(implicit trace: Trace): UIO[Option[A]] =
    succeed(Some(a))

  /**
   * Provides a stateful ZIO workflow with its initial state, resulting in a
   * workflow that is ready to be run.
   *
   * {{{
   * ZIO.stateful(0) {
   *   for {
   *       _     <- ZIO.updateState[Int](_ + 1)
   *       state <- ZIO.getState[Int]
   *     } yield assertTrue(state == 1)
   *   }
   * }}}
   */
  def stateful[R]: StatefulPartiallyApplied[R] =
    new StatefulPartiallyApplied[R]

  /**
   * Provides a stateful ZIO workflow with its initial state, using the
   * specified patch type to combine updates to the state by different fibers in
   * a compositional way.
   */
  def statefulPatch[R]: StatefulPatchPartiallyApplied[R] =
    new StatefulPatchPartiallyApplied[R]

  def succeedBlockingUnsafe[A](a: Unsafe => A)(implicit trace: Trace): UIO[A] =
    ZIO.blocking(ZIO.succeedUnsafe(a))

  def succeedUnsafe[A](a: Unsafe => A)(implicit trace: Trace): UIO[A] =
    ZIO.succeed(Unsafe.unsafe(a))

  /**
   * Returns a lazily constructed effect, whose construction may itself require
   * effects. When no environment is required (i.e., when R == Any) it is
   * conceptually equivalent to `flatten(effect(io))`.
   */
  def suspend[R, A](rio: => RIO[R, A])(implicit trace: Trace): RIO[R, A] =
    ZIO.suspendSucceed {
      try rio
      catch {
        case t: Throwable =>
          ZIO.isFatalWith { isFatal =>
            if (!isFatal(t)) Exit.Failure(Cause.fail(t))
            else throw t
          }
      }
    }

  /**
   * Returns a lazily constructed effect, whose construction may itself require
   * effects. The effect must not throw any exceptions. When no environment is
   * required (i.e., when R == Any) it is conceptually equivalent to
   * `flatten(succeed(zio))`. If you wonder if the effect throws exceptions, do
   * not use this method, use [[ZIO.suspend]].
   */
  def suspendSucceed[R, E, A](zio: => ZIO[R, E, A])(implicit trace: Trace): ZIO[R, E, A] =
    ZIO.succeed(zio).flatMap(identityFn)

  def suspendSucceedUnsafe[R, E, A](zio: Unsafe => ZIO[R, E, A])(implicit trace: Trace): ZIO[R, E, A] =
    ZIO.succeedUnsafe(zio).flatMap(identityFn)

  /**
   * Retrieves the `System` service for this workflow.
   */
  def system(implicit trace: Trace): UIO[System] =
    ZIO.systemWith(ZIO.successFn)

  /**
   * Retrieves the `System` service for this workflow and uses it to run the
   * specified workflow.
   */
  def systemWith[R, E, A](f: System => ZIO[R, E, A])(implicit trace: Trace): ZIO[R, E, A] =
    DefaultServices.currentServices.getWith(services => f(services.get(System.tag)))

  /**
   * Capture ZIO stack trace at the current point.
   */
  def stackTrace(implicit trace: Trace): UIO[StackTrace] =
    GenerateStackTrace(trace)

  /**
   * Tags each metric in this effect with the specific tag.
   */
  def tagged(key: => String, value: => String): Tagged =
    tagged(Set(MetricLabel(key, value)))

  /**
   * Tags each metric in this effect with the specific tag.
   */
  def tagged(tag: => MetricLabel, tags: MetricLabel*): Tagged =
    tagged(Set(tag) ++ tags.toSet)

  /**
   * Tags each metric in this effect with the specific tag.
   */
  def tagged(tags: => Set[MetricLabel]): Tagged =
    new Tagged(() => tags)

  def taggedScoped(key: => String, value: => String)(implicit trace: Trace): ZIO[Scope, Nothing, Unit] =
    taggedScoped(Set(MetricLabel(key, value)))

  def taggedScoped(tag: => MetricLabel, tags: MetricLabel*)(implicit trace: Trace): ZIO[Scope, Nothing, Unit] =
    taggedScoped(Set(tag) ++ tags.toSet)

  def taggedScoped(tags: => Set[MetricLabel])(implicit trace: Trace): ZIO[Scope, Nothing, Unit] =
    FiberRef.currentTags.locallyScopedWith(_ ++ tags)

  /**
   * Retrieves the metric tags associated with the current scope.
   */
  def tags(implicit trace: Trace): ZIO[Any, Nothing, Set[MetricLabel]] =
    FiberRef.currentTags.get

  /**
   * Transplants specified effects so that when those effects fork other
   * effects, the forked effects will be governed by the scope of the fiber that
   * executes this effect.
   *
   * This can be used to "graft" deep grandchildren onto a higher-level scope,
   * effectively extending their lifespans into the parent scope.
   */
  def transplant[R, E, A](f: Grafter => ZIO[R, E, A])(implicit trace: Trace): ZIO[R, E, A] =
    ZIO.withFiberRuntime[R, E, A] { (fiberState, _) =>
      val scopeOverride = fiberState.getFiberRef(FiberRef.forkScopeOverride)
      val scope         = scopeOverride.getOrElse(fiberState.scope)

      f(new Grafter(scope))
    }

  /**
   * An effect that succeeds with a unit value.
   */
  val unit: UIO[Unit] =
    succeed(())(Trace.empty)

  /**
   * Prefix form of `ZIO#uninterruptible`.
   */
  def uninterruptible[R, E, A](zio: => ZIO[R, E, A])(implicit trace: Trace): ZIO[R, E, A] =
    ZIO.suspendSucceed(zio).uninterruptible

  /**
   * Makes the effect uninterruptible, but passes it a restore function that can
   * be used to restore the inherited interruptibility from whatever region the
   * effect is composed into.
   */
  def uninterruptibleMask[R, E, A](
    f: ZIO.InterruptibilityRestorer => ZIO[R, E, A]
  )(implicit trace: Trace): ZIO[R, E, A] =
    interruptionMasked(enable = false, f)

  /**
   * The moral equivalent of `if (!p) Some(exp) else None`
   */
  def unless[R, E, A](p: => Boolean)(zio: => ZIO[R, E, A])(implicit trace: Trace): ZIO[R, E, Option[A]] =
    suspendSucceed(if (p) none else zio.asSome)

  /**
   * The moral equivalent of `if (!p) { expr; () }`
   */
  def unlessDiscard[R, E](p: => Boolean)(zio: => ZIO[R, E, Any])(implicit trace: Trace): ZIO[R, E, Unit] =
    suspendSucceed(if (p) unit else zio.unit)

  /**
   * The moral equivalent of `if (!p) Some(expr) else None` when `p` has
   * side-effects
   */
  def unlessZIO[R, E](p: => ZIO[R, E, Boolean]): ZIO.UnlessZIO[R, E] =
    new ZIO.UnlessZIO(() => p)

  /**
   * The moral equivalent of `if (!p) { expr; () }` when `p` has side-effects
   */
  def unlessZIODiscard[R, E](p: => ZIO[R, E, Boolean]): ZIO.UnlessZIODiscard[R, E] =
    new ZIO.UnlessZIODiscard(() => p)

  /**
   * The inverse operation `IO.sandboxed`
   *
   * Terminates with exceptions on the `Left` side of the `Either` error, if it
   * exists. Otherwise extracts the contained `IO[E, A]`
   */
  def unsandbox[R, E, A](v: => ZIO[R, Cause[E], A])(implicit trace: Trace): ZIO[R, E, A] =
    ZIO.suspendSucceed(v.mapErrorCause(_.flatten))

  /**
   * Returns an effect indicating that execution is no longer required to be
   * performed on the current executor. The runtime may continue executing on
   * this executor for efficiency but will not automatically shift back to it
   * after completing an effect on another executor.
   */
  def unshift(implicit trace: Trace): UIO[Unit] =
    FiberRef.overrideExecutor.set(None)

  /**
   * Updates the `FiberRef` values for the fiber running this effect using the
   * specified function.
   */
  def updateFiberRefs(f: (FiberId.Runtime, FiberRefs) => FiberRefs)(implicit trace: Trace): UIO[Unit] =
    ZIO.withFiberRuntime[Any, Nothing, Unit] { (state, _) =>
      state.setFiberRefs(f(state.id, state.getFiberRefs()))

      ZIO.unit
    }

  /**
   * Updates the runtime flags. This may have a performance impact. For a
   * higher-performance variant, see `ZIO#withRuntimeFlags`.
   */
  def updateRuntimeFlags(patch: RuntimeFlags.Patch)(implicit trace: Trace): ZIO[Any, Nothing, Unit] =
    if (patch == RuntimeFlags.Patch.empty) Exit.unit
    else ZIO.UpdateRuntimeFlags(trace, patch)

  /**
   * Updates a state in the environment with the specified function.
   */
  def updateState[S: EnvironmentTag](f: S => S)(implicit trace: Trace): ZIO[ZState[S], Nothing, Unit] =
    ZIO.serviceWithZIO(_.update(f))

  /**
   * Scopes all resources acquired by `resource` to the lifetime of `use`
   * without effecting the scope of any resources acquired by `use`.
   */
  def using[R]: UsingPartiallyApplied[R] =
    new ZIO.UsingPartiallyApplied[R]

  /**
   * Feeds elements of type `A` to `f` and accumulates all errors in error
   * channel or successes in success channel.
   *
   * This combinator is lossy meaning that if there are errors all successes
   * will be lost. To retain all information please use [[partition]].
   */
  def validate[R, E, A, B, Collection[+Element] <: Iterable[Element]](in: Collection[A])(
    f: A => ZIO[R, E, B]
  )(implicit
    bf: BuildFrom[Collection[A], B, Collection[B]],
    ev: CanFail[E],
    trace: Trace
  ): ZIO[R, ::[E], Collection[B]] =
    partition(in)(f).flatMap { case (es, bs) =>
      if (es.isEmpty) Exit.succeed(bf.fromSpecific(in)(bs))
      else ZIO.fail(::(es.head, es.tail.toList))
    }

  /**
   * Feeds elements of type `A` to `f` and accumulates all errors in error
   * channel or successes in success channel.
   *
   * This combinator is lossy meaning that if there are errors all successes
   * will be lost. To retain all information please use [[partition]].
   */
  def validate[R, E, A, B](in: NonEmptyChunk[A])(
    f: A => ZIO[R, E, B]
  )(implicit ev: CanFail[E], trace: Trace): ZIO[R, ::[E], NonEmptyChunk[B]] =
    partition(in)(f).flatMap { case (es, bs) =>
      if (es.isEmpty) Exit.succeed(NonEmptyChunk.nonEmpty(Chunk.fromIterable(bs)))
      else ZIO.fail(::(es.head, es.tail.toList))
    }

  /**
   * Feeds elements of type `A` to `f` and accumulates all errors, discarding
   * the successes.
   */
  def validateDiscard[R, E, A](in: => Iterable[A])(f: A => ZIO[R, E, Any])(implicit
    ev: CanFail[E],
    trace: Trace
  ): ZIO[R, ::[E], Unit] =
    partition(in)(f).flatMap { case (es, _) =>
      if (es.isEmpty) ZIO.unit
      else ZIO.fail(::(es.head, es.tail.toList))
    }

  /**
   * Feeds elements of type `A` to `f `and accumulates, in parallel, all errors
   * in error channel or successes in success channel.
   *
   * This combinator is lossy meaning that if there are errors all successes
   * will be lost. To retain all information please use [[partitionPar]].
   */
  def validatePar[R, E, A, B, Collection[+Element] <: Iterable[Element]](in: Collection[A])(
    f: A => ZIO[R, E, B]
  )(implicit
    bf: BuildFrom[Collection[A], B, Collection[B]],
    ev: CanFail[E],
    trace: Trace
  ): ZIO[R, ::[E], Collection[B]] =
    partitionPar(in)(f).flatMap { case (es, bs) =>
      if (es.isEmpty) Exit.succeed(bf.fromSpecific(in)(bs))
      else ZIO.fail(::(es.head, es.tail.toList))
    }

  /**
   * Feeds elements of type `A` to `f `and accumulates, in parallel, all errors
   * in error channel or successes in success channel.
   *
   * This combinator is lossy meaning that if there are errors all successes
   * will be lost. To retain all information please use [[partitionPar]].
   */
  def validatePar[R, E, A, B](in: NonEmptyChunk[A])(
    f: A => ZIO[R, E, B]
  )(implicit ev: CanFail[E], trace: Trace): ZIO[R, ::[E], NonEmptyChunk[B]] =
    partitionPar(in)(f).flatMap { case (es, bs) =>
      if (es.isEmpty) Exit.succeed(NonEmptyChunk.nonEmpty(Chunk.fromIterable(bs)))
      else ZIO.fail(::(es.head, es.tail.toList))
    }

  /**
   * Feeds elements of type `A` to `f` in parallel and accumulates all errors,
   * discarding the successes.
   */
  def validateParDiscard[R, E, A](in: => Iterable[A])(f: A => ZIO[R, E, Any])(implicit
    ev: CanFail[E],
    trace: Trace
  ): ZIO[R, ::[E], Unit] =
    partitionPar(in)(f).flatMap { case (es, _) =>
      if (es.isEmpty) ZIO.unit
      else ZIO.fail(::(es.head, es.tail.toList))
    }

  /**
   * Feeds elements of type `A` to `f` until it succeeds. Returns first success
   * or the accumulation of all errors.
   */
  def validateFirst[R, E, A, B, Collection[+Element] <: Iterable[Element]](in: Collection[A])(
    f: A => ZIO[R, E, B]
  )(implicit
    bf: BuildFrom[Collection[A], E, Collection[E]],
    ev: CanFail[E],
    trace: Trace
  ): ZIO[R, Collection[E], B] =
    ZIO.foreach(in)(f(_).flip).flip

  /**
   * Feeds elements of type `A` to `f`, in parallel, until it succeeds. Returns
   * first success or the accumulation of all errors.
   *
   * In case of success all other running fibers are terminated.
   */
  def validateFirstPar[R, E, A, B, Collection[+Element] <: Iterable[Element]](in: Collection[A])(
    f: A => ZIO[R, E, B]
  )(implicit
    bf: BuildFrom[Collection[A], E, Collection[E]],
    ev: CanFail[E],
    trace: Trace
  ): ZIO[R, Collection[E], B] =
    ZIO.foreachPar(in)(f(_).flip).flip

  /**
   * The moral equivalent of `if (p) Some(exp) else None`
   */
  def when[R, E, A](p: => Boolean)(zio: => ZIO[R, E, A])(implicit trace: Trace): ZIO[R, E, Option[A]] =
    suspendSucceed(if (p) zio.asSome else none)

  /**
   * The moral equivalent of `if (p) { expr; () }`
   */
  def whenDiscard[R, E](p: => Boolean)(zio: => ZIO[R, E, Any])(implicit trace: Trace): ZIO[R, E, Unit] =
    suspendSucceed(if (p) zio.unit else unit)

  /**
   * Runs an effect when the supplied `PartialFunction` matches for the given
   * value, otherwise does nothing.
   */
  def whenCase[R, E, A, B](a: => A)(pf: PartialFunction[A, ZIO[R, E, B]])(implicit
    trace: Trace
  ): ZIO[R, E, Option[B]] =
    suspendSucceed(pf.andThen(_.asSome).applyOrElse(a, (_: A) => none))

  /**
   * Runs an effect when the supplied `PartialFunction` matches for the given
   * effectful value, otherwise does nothing.
   */
  def whenCaseZIO[R, E, A, B](a: => ZIO[R, E, A])(pf: PartialFunction[A, ZIO[R, E, B]])(implicit
    trace: Trace
  ): ZIO[R, E, Option[B]] =
    ZIO.suspendSucceed(a.flatMap(whenCase(_)(pf)))

  /**
   * The moral equivalent of `if (p) exp` when `p` has side-effects
   */
  def whenZIO[R, E](p: => ZIO[R, E, Boolean]): ZIO.WhenZIO[R, E] =
    new ZIO.WhenZIO(() => p)

  /**
   * The moral equivalent of `if (p) exp: Unit` when `p` has side-effects
   */
  def whenZIODiscard[R, E](p: => ZIO[R, E, Boolean]): ZIO.WhenZIODiscard[R, E] =
    new ZIO.WhenZIODiscard(() => p)

  /**
   * Locally installs a supervisor and an effect that succeeds with all the
   * children that have been forked in the returned effect.
   */
  def withChildren[R, E, A](
    get: UIO[Chunk[Fiber.Runtime[Any, Any]]] => ZIO[R, E, A]
  )(implicit trace: Trace): ZIO[R, E, A] =
    Supervisor.track(true).flatMap { supervisor =>
      // Filter out the fiber id of whoever is calling this:
      get(supervisor.value.flatMap(children => ZIO.descriptor.map(d => children.filter(_.id != d.id))))
        .supervised(supervisor)
    }

  /**
   * Executes the specified workflow with the specified implementation of the
   * clock service.
   */
  def withClock[R, E, A <: Clock, B](clock: => A)(
    zio: => ZIO[R, E, B]
  )(implicit tag: Tag[A], trace: Trace): ZIO[R, E, B] =
    DefaultServices.currentServices.locallyWith(_.add(clock))(zio)

  /**
   * Sets the implementation of the clock service to the specified value and
   * restores it to its original value when the scope is closed.
   */
  def withClockScoped[A <: Clock](clock: => A)(implicit tag: Tag[A], trace: Trace): ZIO[Scope, Nothing, Unit] =
    DefaultServices.currentServices.locallyScopedWith(_.add(clock))

  /**
   * Executes the specified workflow with the specified configuration provider.
   */
  def withConfigProvider[R, E, A <: ConfigProvider, B](configProvider: => A)(
    zio: => ZIO[R, E, B]
  )(implicit tag: Tag[A], trace: Trace): ZIO[R, E, B] =
    DefaultServices.currentServices.locallyWith(_.add(configProvider))(zio)

  /**
   * Sets the configuration provider to the specified value and restores it to
   * its original value when the scope is closed.
   */
  def withConfigProviderScoped[A <: ConfigProvider](
    configProvider: => A
  )(implicit tag: Tag[A], trace: Trace): ZIO[Scope, Nothing, Unit] =
    DefaultServices.currentServices.locallyScopedWith(_.add(configProvider))

  /**
   * Executes the specified workflow with the specified implementation of the
   * console service.
   */
  def withConsole[R, E, A <: Console, B](console: => A)(
    zio: => ZIO[R, E, B]
  )(implicit tag: Tag[A], trace: Trace): ZIO[R, E, B] =
    DefaultServices.currentServices.locallyWith(_.add(console))(zio)

  /**
   * Sets the implementation of the console service to the specified value and
   * restores it to its original value when the scope is closed.
   */
  def withConsoleScoped[A <: Console](console: => A)(implicit tag: Tag[A], trace: Trace): ZIO[Scope, Nothing, Unit] =
    DefaultServices.currentServices.locallyScopedWith(_.add(console))

  /**
   * Executed this workflow with the specified logger added.
   */
  def withLogger[R, E, A <: ZLogger[String, Any], B](logger: => A)(
    zio: => ZIO[R, E, B]
  )(implicit tag: Tag[A], trace: Trace): ZIO[R, E, B] =
    FiberRef.currentLoggers.locallyWith(_ + logger)(zio)

  /**
   * Adds the specified logger and removes it when the scope is closed.
   */
  def withLoggerScoped[A <: ZLogger[String, Any]](
    logger: => A
  )(implicit tag: Tag[A], trace: Trace): ZIO[Scope, Nothing, Unit] =
    FiberRef.currentLoggers.locallyScopedWith(_ + logger)

  /**
   * Runs the specified effect with the specified maximum number of fibers for
   * parallel operators.
   */
  def withParallelism[R, E, A](n: => Int)(zio: ZIO[R, E, A])(implicit trace: Trace): ZIO[R, E, A] =
    ZIO.suspendSucceed(Parallelism.locally(Some(n))(zio))

  /**
   * Runs the specified effect with the specified maximum number of fibers for
   * parallel operators, but passes it a restore function that can be used to
   * restore the inherited parallelism from whatever region the effect is
   * composed into.
   */
  def withParallelismMask[R, E, A](n: => Int)(f: ZIO.ParallelismRestorer => ZIO[R, E, A])(implicit
    trace: Trace
  ): ZIO[R, E, A] =
    Parallelism.getWith {
      case Some(n0) => Parallelism.locally(Some(n))(f(ParallelismRestorer.MakeParallel(n0)))
      case None     => Parallelism.locally(Some(n))(f(ParallelismRestorer.MakeParallelUnbounded))
    }

  /**
   * Runs the specified effect with an unbounded maximum number of fibers for
   * parallel operators.
   */
  def withParallelismUnbounded[R, E, A](zio: ZIO[R, E, A])(implicit trace: Trace): ZIO[R, E, A] =
    ZIO.suspendSucceed(Parallelism.locally(None)(zio))

  /**
   * Runs the specified effect with an unbounded maximum number of fibers for
   * parallel operators, but passes it a restore function that can be used to
   * restore the inherited parallelism from whatever region the effect is
   * composed into.
   */
  def withParallelismUnboundedMask[R, E, A](f: ZIO.ParallelismRestorer => ZIO[R, E, A])(implicit
    trace: Trace
  ): ZIO[R, E, A] =
    Parallelism.getWith {
      case Some(n) => Parallelism.locally(None)(f(ParallelismRestorer.MakeParallel(n)))
      case None    => Parallelism.locally(None)(f(ParallelismRestorer.MakeParallelUnbounded))
    }

  /**
   * Executes the specified workflow with the specified implementation of the
   * random service.
   */
  def withRandom[R, E, A <: Random, B](random: => A)(
    zio: => ZIO[R, E, B]
  )(implicit tag: Tag[A], trace: Trace): ZIO[R, E, B] =
    DefaultServices.currentServices.locallyWith(_.add(random))(zio)

  /**
   * Sets the implementation of the random service to the specified value and
   * restores it to its original value when the scope is closed.
   */
  def withRandomScoped[A <: Random](random: => A)(implicit tag: Tag[A], trace: Trace): ZIO[Scope, Nothing, Unit] =
    DefaultServices.currentServices.locallyScopedWith(_.add(random))

  def withRuntimeFlagsScoped(update: RuntimeFlags.Patch)(implicit trace: Trace): ZIO[Scope, Nothing, Unit] =
    if (update == RuntimeFlags.Patch.empty) {
      ZIO.unit
    } else {
      ZIO.uninterruptible {
        ZIO.runtimeFlags.flatMap { runtimeFlags =>
          val updatedRuntimeFlags = RuntimeFlags.Patch.patch(update)(runtimeFlags)
          val revertRuntimeFlags  = RuntimeFlags.diff(updatedRuntimeFlags, runtimeFlags)
          ZIO.updateRuntimeFlags(update) *>
            ZIO.addFinalizer(ZIO.updateRuntimeFlags(revertRuntimeFlags)).unit
        }
      }
    }

  /**
   * Executes the specified workflow with the specified implementation of the
   * system service.
   */
  def withSystem[R, E, A <: System, B](system: => A)(
    zio: => ZIO[R, E, B]
  )(implicit tag: Tag[A], trace: Trace): ZIO[R, E, B] =
    DefaultServices.currentServices.locallyWith(_.add(system))(zio)

  /**
   * Sets the implementation of the system service to the specified value and
   * restores it to its original value when the scope is closed.
   */
  def withSystemScoped[A <: System](system: => A)(implicit tag: Tag[A], trace: Trace): ZIO[Scope, Nothing, Unit] =
    DefaultServices.currentServices.locallyScopedWith(_.add(system))

  /**
   * Returns an effect that yields to the runtime system, starting on a fresh
   * stack. Manual use of this method can improve fairness, at the cost of
   * overhead.
   */
  def yieldNow(implicit trace: Trace): UIO[Unit] = ZIO.YieldNow(trace, false)

  private[zio] def withFiberRuntime[R, E, A](
    onState: (Fiber.Runtime[E, A], Fiber.Status.Running) => ZIO[R, E, A]
  )(implicit trace: Trace): ZIO[R, E, A] =
    Stateful(trace, onState)

  private val _IdentityFn: Any => Any = (a: Any) => a

  private val _FailFn: Any => Exit[Any, Nothing] = a => Exit.Failure(Cause.fail(a))

  private val _SuccessFn: Any => Exit[Nothing, Any] = a => Exit.Success(a)

  private val _SecondFn: (Any, Any) => Any = (_: Any, b: Any) => b

  private[zio] def secondFn[A]: (Any, A) => A = _SecondFn.asInstanceOf[(Any, A) => A]

  private[zio] def identityFn[A]: A => A = _IdentityFn.asInstanceOf[A => A]

  private[zio] def failFn[E]: E => Exit[E, Nothing] = _FailFn.asInstanceOf[E => Exit[E, Nothing]]

  private[zio] def successFn[A]: A => Exit[Nothing, A] = _SuccessFn.asInstanceOf[A => Exit[Nothing, A]]

  private[zio] def partitionMap[A, A1, A2](
    iterable: Iterable[A]
  )(f: A => Either[A1, A2]): (Iterable[A1], Iterable[A2]) =
    iterable.foldRight((List.empty[A1], List.empty[A2])) { case (a, (es, bs)) =>
      f(a).fold(
        e => (e :: es, bs),
        b => (es, b :: bs)
      )
    }

  private[zio] val unitFn: Any => Unit    = (_: Any) => ()
  private val unitZIOFn: Any => UIO[Unit] = (_: Any) => Exit.unit

  implicit final class ZIOAutoCloseableOps[R, E, A <: AutoCloseable](private val io: ZIO[R, E, A]) extends AnyVal {

    /**
     * Like `acquireReleaseWith`, safely wraps a use and release of a resource.
     * This resource will get automatically closed, because it implements
     * `AutoCloseable`.
     */
    def acquireReleaseWithAuto[R1 <: R, E1 >: E, B](use: A => ZIO[R1, E1, B])(implicit
      trace: Trace
    ): ZIO[R1, E1, B] =
      acquireReleaseWith(io)(a => ZIO.succeed(a.close()))(use)

    /**
     * Like `withFinalizer, add a finalizer from AutoClosable.
     */
    def withFinalizerAuto(implicit trace: Trace): ZIO[R with Scope, E, A] =
      ZIO.acquireRelease(io)(a => ZIO.succeed(a.close()))
  }

  implicit final class ZIOBooleanOps[R, E](private val self: ZIO[R, E, Boolean]) extends AnyVal {

    /**
     * Returns the logical conjunction of the `Boolean` value returned by this
     * effect and the `Boolean` value returned by the specified effect. This
     * operator has "short circuiting" behavior so if the value returned by this
     * effect is false the specified effect will not be evaluated.
     */
    final def &&[R1 <: R, E1 >: E](
      that: => ZIO[R1, E1, Boolean]
    )(implicit trace: Trace): ZIO[R1, E1, Boolean] =
      self.flatMap(a => if (a) that else Exit.`false`)

    /**
     * Returns the logical conjunction of the `Boolean` value returned by this
     * effect and the `Boolean` value returned by the specified effect. This
     * operator has "short circuiting" behavior so if the value returned by this
     * effect is true the specified effect will not be evaluated.
     */
    final def ||[R1 <: R, E1 >: E](
      that: => ZIO[R1, E1, Boolean]
    )(implicit trace: Trace): ZIO[R1, E1, Boolean] =
      self.flatMap(a => if (a) Exit.`true` else that)
  }

  implicit final class ZioRefineToOrDieOps[R, E <: Throwable, A](private val self: ZIO[R, E, A]) extends AnyVal {

    /**
     * Keeps some of the errors, and terminates the fiber with the rest.
     */
    def refineToOrDie[E1 <: E: ClassTag](implicit ev: CanFail[E], trace: Trace): ZIO[R, E1, A] =
      self.refineOrDie { case e: E1 => e }
  }

  final class ProvideSomeLayer[R0, -R, +E, +A](private val self: ZIO[R, E, A]) extends AnyVal {
    def apply[E1 >: E, R1](
      layer: => ZLayer[R0, E1, R1]
    )(implicit
      ev: R0 with R1 <:< R,
      tagged: EnvironmentTag[R1],
      trace: Trace
    ): ZIO[R0, E1, A] =
      self.asInstanceOf[ZIO[R0 with R1, E, A]].provideLayer(ZLayer.environment[R0] ++ layer)
  }

  final class UpdateService[-R, +E, +A, M](private val self: ZIO[R, E, A]) extends AnyVal {
    def apply[R1 <: R with M](
      f: M => M
    )(implicit tag: Tag[M], trace: Trace): ZIO[R1, E, A] =
      self.provideSomeEnvironment(_.update(f))
  }

  final class UpdateServiceAt[-R, +E, +A, Service](private val self: ZIO[R, E, A]) extends AnyVal {
    def apply[R1 <: R with Map[Key, Service], Key](key: => Key)(
      f: Service => Service
    )(implicit tag: Tag[Map[Key, Service]], trace: Trace): ZIO[R1, E, A] =
      self.provideSomeEnvironment(_.updateAt(key)(f))
  }

  @implicitNotFound(
    "Pattern guards are only supported when the error type is a supertype of NoSuchElementException. However, your effect has ${E} for the error type."
  )
  abstract class CanFilter[+E] {
    def apply(t: NoSuchElementException): E
  }

  object CanFilter {
    implicit def canFilter[E >: NoSuchElementException]: CanFilter[E] =
      new CanFilter[E] {
        def apply(t: NoSuchElementException): E = t
      }
  }

  final class Grafter(private val scope: FiberScope) extends AnyVal {
    def apply[R, E, A](zio: => ZIO[R, E, A])(implicit trace: Trace): ZIO[R, E, A] =
      FiberRef.forkScopeOverride.locally(Some(scope))(zio)
  }

  final class IfZIO[R, E](private val b: () => ZIO[R, E, Boolean]) extends AnyVal {
    def apply[R1 <: R, E1 >: E, A](onTrue: => ZIO[R1, E1, A], onFalse: => ZIO[R1, E1, A])(implicit
      trace: Trace
    ): ZIO[R1, E1, A] =
      ZIO.suspendSucceed(b().flatMap(b => if (b) onTrue else onFalse))
  }

  final class UnlessZIO[R, E](private val b: () => ZIO[R, E, Boolean]) extends AnyVal {
    def apply[R1 <: R, E1 >: E, A](zio: => ZIO[R1, E1, A])(implicit trace: Trace): ZIO[R1, E1, Option[A]] =
      ZIO.suspendSucceed(b()).flatMap(b => if (b) none else zio.asSome)
  }

  final class UnlessZIODiscard[R, E](private val b: () => ZIO[R, E, Boolean]) extends AnyVal {
    def apply[R1 <: R, E1 >: E](zio: => ZIO[R1, E1, Any])(implicit trace: Trace): ZIO[R1, E1, Unit] =
      ZIO.suspendSucceed(b()).flatMap(b => if (b) unit else zio.unit)
  }

  final class WhenZIO[R, E](private val b: () => ZIO[R, E, Boolean]) extends AnyVal {
    def apply[R1 <: R, E1 >: E, A](zio: => ZIO[R1, E1, A])(implicit trace: Trace): ZIO[R1, E1, Option[A]] =
      ZIO.suspendSucceed(b()).flatMap(b => if (b) zio.asSome else none)
  }

  final class WhenZIODiscard[R, E](private val b: () => ZIO[R, E, Boolean]) extends AnyVal {
    def apply[R1 <: R, E1 >: E](zio: => ZIO[R1, E1, Any])(implicit trace: Trace): ZIO[R1, E1, Unit] =
      ZIO.suspendSucceed(b()).flatMap(b => if (b) zio.unit else unit)
  }

  final class TimeoutTo[-R, +E, +A, +B](self: ZIO[R, E, A], b: () => B) {
    def apply[B1 >: B](f: A => B1)(duration: => Duration)(implicit
      trace: Trace
    ): ZIO[R, E, B1] =
      ZIO.fiberIdWith { parentFiberId =>
        self.raceFibersWith[R, Nothing, E, Unit, B1](ZIO.sleep(duration).interruptible)(
          (winner, loser) =>
            winner.await.flatMap {
              case Exit.Success(a) =>
                winner.inheritAll *> loser.interruptAs(parentFiberId).as(f(a))
              case Exit.Failure(cause) =>
                winner.inheritAll *> loser.interruptAs(parentFiberId) *> ZIO.refailCause(cause)
            },
          (winner, loser) =>
            winner.await.flatMap {
              case Exit.Success(_) =>
                loser.inheritAll *> loser.interruptAs(parentFiberId).as(b())
              case Exit.Failure(cause) =>
                loser.inheritAll *> loser.interruptAs(parentFiberId) *> ZIO.refailCause(cause)
            },
          null,
          FiberScope.global
        )
      }
  }

  final class Acquire[-R, +E, +A](private val acquire: () => ZIO[R, E, A]) extends AnyVal {
    def apply[R1](release: A => URIO[R1, Any]): Release[R with R1, E, A] =
      new Release[R with R1, E, A](acquire, release)
  }
  final class Release[-R, +E, +A](acquire: () => ZIO[R, E, A], release: A => URIO[R, Any]) {
    def apply[R1 <: R, E1 >: E, B](use: A => ZIO[R1, E1, B])(implicit trace: Trace): ZIO[R1, E1, B] =
      acquireReleaseExitWith(acquire())((a: A, _: Exit[E1, B]) => release(a))(use)
  }

  final class AcquireExit[-R, +E, +A](private val acquire: () => ZIO[R, E, A]) extends AnyVal {
    def apply[R1 <: R, E1 >: E, B](
      release: (A, Exit[E1, B]) => URIO[R1, Any]
    ): ReleaseExit[R1, E, E1, A, B] =
      new ReleaseExit(acquire, release)
  }
  final class ReleaseExit[-R, +E, E1, +A, B](
    acquire: () => ZIO[R, E, A],
    release: (A, Exit[E1, B]) => URIO[R, Any]
  ) {
    def apply[R1 <: R, E2 >: E <: E1, B1 <: B](use: A => ZIO[R1, E2, B1])(implicit
      trace: Trace
    ): ZIO[R1, E2, B1] =
      ZIO.uninterruptibleMask[R1, E2, B1](restore =>
        acquire().flatMap { a =>
          attemptOrDieZIO(restore(use(a))).exitWith { e =>
            attemptOrDieZIO(release(a, e)).foldCauseZIO(
              cause2 => ZIO.refailCause(e.foldExit(_ ++ cause2, _ => cause2)),
              _ => e
            )
          }
        }
      )
  }

  final class EnvironmentWithPartiallyApplied[R](private val dummy: Boolean = true) extends AnyVal {
    def apply[A](f: ZEnvironment[R] => A)(implicit trace: Trace): URIO[R, A] =
      ZIO.environmentWithZIO(env => ZIO.succeed(f(env)))
  }

  final class EnvironmentWithZIOPartiallyApplied[R](private val dummy: Boolean = true) extends AnyVal {
    def apply[R1 <: R, E, A](f: ZEnvironment[R] => ZIO[R1, E, A])(implicit trace: Trace): ZIO[R with R1, E, A] =
      FiberRef.currentEnvironment.getWith(env => f(env.asInstanceOf[ZEnvironment[R]]))
  }

  final class ScopedPartiallyApplied[R](private val dummy: Boolean = true) extends AnyVal {
    def apply[E, A](zio: => ZIO[Scope with R, E, A])(implicit trace: Trace): ZIO[R, E, A] =
      Scope.make.flatMap(_.use[R](zio))
  }

  final class UsingPartiallyApplied[R](private val dummy: Boolean = true) extends AnyVal {
    def apply[R1, E, A, B](
      resource: ZIO[R with Scope, E, A]
    )(use: A => ZIO[R1, E, B])(implicit trace: Trace): ZIO[R with R1, E, B] =
      ZIO.scopedWith(_.extend[R](resource).flatMap(use))
  }

  final class ServiceAtPartiallyApplied[Service](private val dummy: Boolean = true) extends AnyVal {
    def apply[Key](
      key: => Key
    )(implicit tag: EnvironmentTag[Map[Key, Service]], trace: Trace): URIO[Map[Key, Service], Option[Service]] =
      ZIO.environmentWith(_.getAt(key))
  }

  final class ServiceWithPartiallyApplied[Service](private val dummy: Boolean = true) extends AnyVal {
    def apply[A](
      f: Service => A
    )(implicit tagged: Tag[Service], trace: Trace): ZIO[Service, Nothing, A] =
      ZIO.serviceWithZIO(service => ZIO.succeed(f(service)))
  }

  final class ServiceWithZIOPartiallyApplied[Service](private val dummy: Boolean = true) extends AnyVal {
    def apply[R <: Service, E, A](
      f: Service => ZIO[R, E, A]
    )(implicit
      tagged: Tag[Service],
      trace: Trace
    ): ZIO[R with Service, E, A] = {
      val tag = tagged.tag
      FiberRef.currentEnvironment.getWith(environment => f(environment.unsafe.get(tag)(Unsafe.unsafe)))
    }
  }

  final class StatefulPartiallyApplied[R](private val dummy: Boolean = true) extends AnyVal {
    def apply[S, E, A](
      s: S
    )(zio: => ZIO[ZState[S] with R, E, A])(implicit tag: EnvironmentTag[S], trace: Trace): ZIO[R, E, A] =
      zio.provideSomeLayer[R](ZState.initial(s))
  }

  final class StatefulPatchPartiallyApplied[R](private val dummy: Boolean = true) extends AnyVal {
    def apply[State, Patch, E, A](
      state: State,
      differ: Differ[State, Patch]
    )(zio: => ZIO[ZState[State] with R, E, A])(implicit
      tag: EnvironmentTag[State],
      trace: Trace
    ): ZIO[R, E, A] =
      zio.provideSomeLayer[R](ZState.initialPatch(state, differ))
  }

  final class GetStateWithPartiallyApplied[S](private val dummy: Boolean = true) extends AnyVal {
    def apply[A](f: S => A)(implicit tag: EnvironmentTag[S], trace: Trace): ZIO[ZState[S], Nothing, A] =
      ZIO.serviceWithZIO(_.get.map(f))
  }

  final class LogSpan(val label: () => String) extends AnyVal {
    import zio.{LogSpan => ZioLogSpan}

    def apply[R, E, A](zio: ZIO[R, E, A])(implicit trace: Trace): ZIO[R, E, A] =
      FiberRef.currentLogSpan.getWith { stack =>
        val instant = java.lang.System.currentTimeMillis()
        val logSpan = ZioLogSpan(label(), instant)

        FiberRef.currentLogSpan.locally(logSpan :: stack)(zio)
      }
  }

  final class LogAnnotate(val annotations: () => Set[LogAnnotation]) { self =>
    def apply[R, E, A](zio: ZIO[R, E, A])(implicit trace: Trace): ZIO[R, E, A] =
      FiberRef.currentLogAnnotations.locallyWith(_ ++ annotations().map { case LogAnnotation(key, value) =>
        key -> value
      })(zio)
  }

  final class Tagged(val tags: () => Set[MetricLabel]) { self =>
    def apply[R, E, A](zio: ZIO[R, E, A])(implicit trace: Trace): ZIO[R, E, A] =
      FiberRef.currentTags.locallyWith(_ ++ tags())(zio)
  }

  @inline
  private def succeedLeft[E, A]: E => UIO[Either[E, A]] =
    _succeedLeft.asInstanceOf[E => UIO[Either[E, A]]]

  private val _succeedLeft: Any => IO[Any, Either[Any, Any]] =
    e2 => Exit.succeed[Either[Any, Any]](Left(e2))

  @inline
  private def succeedRight[E, A]: A => UIO[Either[E, A]] =
    _succeedRight.asInstanceOf[A => UIO[Either[E, A]]]

  private val _succeedRight: Any => IO[Any, Either[Any, Any]] =
    a => Exit.succeed[Either[Any, Any]](Right(a))

  /**
   * A `ZIOConstructor[Input]` knows how to construct a `ZIO` value from an
   * input of type `Input`. This allows the type of the `ZIO` value constructed
   * to depend on `Input`. The constructed `ZIO` value is guaranteed not to
   * require any services not included in `Environment` or to be able to fail in
   * any ways not described by `Error`.
   */
  sealed trait ZIOConstructor[-Environment, +Error, In] {

    /**
     * The environment type of the `ZIO` value
     */
    type OutEnvironment >: Environment

    /**
     * The error type of the `ZIO` value.
     */
    type OutError <: Error

    /**
     * The success type the `ZIO` value.
     */
    type OutSuccess

    /**
     * Constructs a `ZIO` value from the specified input.
     */
    def make(input: => In)(implicit trace: Trace): ZIO[OutEnvironment, OutError, OutSuccess]
  }

  object ZIOConstructor extends ZIOConstructorLowPriority1 {

    /**
     * Constructs a `ZIO[Any, E, A]` from an `Either[Cause[E], A]`.
     */
    implicit def EitherCauseConstructor[E, A]: WithOut[Any, E, Either[Cause[E], A], Any, E, A] =
      new ZIOConstructor[Any, E, Either[Cause[E], A]] {
        type OutEnvironment = Any
        type OutError       = E
        type OutSuccess     = A
        def make(input: => Either[Cause[E], A])(implicit trace: Trace): ZIO[Any, E, A] =
          ZIO.fromEitherCause(input)
      }

    /**
     * Constructs a `ZIO[Any, E, A]` from an `Either[Cause[E], A]`.
     */
    implicit def EitherCauseLeftConstructor[E, A]: WithOut[Any, E, Left[Cause[E], A], Any, E, A] =
      new ZIOConstructor[Any, E, Left[Cause[E], A]] {
        type OutEnvironment = Any
        type OutError       = E
        type OutSuccess     = A
        def make(input: => Left[Cause[E], A])(implicit trace: Trace): ZIO[Any, E, A] =
          ZIO.fromEitherCause(input)
      }

    /**
     * Constructs a `ZIO[Any, E, A]` from an `Either[Cause[E], A]`.
     */
    implicit def EitherCauseRightConstructor[E, A]: WithOut[Any, E, Right[Cause[E], A], Any, E, A] =
      new ZIOConstructor[Any, E, Right[Cause[E], A]] {
        type OutEnvironment = Any
        type OutError       = E
        type OutSuccess     = A
        def make(input: => Right[Cause[E], A])(implicit trace: Trace): ZIO[Any, E, A] =
          ZIO.fromEitherCause(input)
      }

    /**
     * Constructs a `ZIO[Any, E, A]` from a `Fiber[E, A].`
     */
    implicit def FiberConstructor[E, A]: WithOut[Any, E, Fiber[E, A], Any, E, A] =
      new ZIOConstructor[Any, E, Fiber[E, A]] {
        type OutEnvironment = Any
        type OutError       = E
        type OutSuccess     = A
        def make(input: => Fiber[E, A])(implicit trace: Trace): ZIO[Any, E, A] =
          ZIO.fromFiber(input)
      }

    /**
     * Constructs a `ZIO[Any, E, A]` from a `Fiber[E, A].`
     */
    implicit def FiberRuntimeConstructor[E, A]: WithOut[Any, E, Fiber.Runtime[E, A], Any, E, A] =
      new ZIOConstructor[Any, E, Fiber.Runtime[E, A]] {
        type OutEnvironment = Any
        type OutError       = E
        type OutSuccess     = A
        def make(input: => Fiber.Runtime[E, A])(implicit trace: Trace): ZIO[Any, E, A] =
          ZIO.fromFiber(input)
      }

    /**
     * Constructs a `ZIO[Any, E, A]` from a `Fiber[E, A].`
     */
    implicit def FiberSyntheticConstructor[E, A]: WithOut[Any, E, Fiber.Synthetic[E, A], Any, E, A] =
      new ZIOConstructor[Any, E, Fiber.Synthetic[E, A]] {
        type OutEnvironment = Any
        type OutError       = E
        type OutSuccess     = A
        def make(input: => Fiber.Synthetic[E, A])(implicit trace: Trace): ZIO[Any, E, A] =
          ZIO.fromFiber(input)
      }

    /**
     * Constructs a `ZIO[R, E, A]` from a `ZIO[R, E, Fiber[E, A]]`.
     */
    implicit def FiberZIOConstructor[R, E1 <: E3, E2 <: E3, E3, A]: WithOut[R, E3, ZIO[R, E1, Fiber[E2, A]], R, E3, A] =
      new ZIOConstructor[R, E3, ZIO[R, E1, Fiber[E2, A]]] {
        type OutEnvironment = R
        type OutError       = E3
        type OutSuccess     = A
        def make(input: => ZIO[R, E1, Fiber[E2, A]])(implicit trace: Trace): ZIO[R, E3, A] =
          ZIO.fromFiberZIO(input)
      }

    /**
     * Constructs a `ZIO[R, E, A]` from a `ZIO[R, E, Fiber[E, A]]`.
     */
    implicit def FiberZIORuntimeConstructor[R, E1 <: E3, E2 <: E3, E3, A]
      : WithOut[R, E3, ZIO[R, E1, Fiber.Runtime[E2, A]], R, E3, A] =
      new ZIOConstructor[R, E3, ZIO[R, E1, Fiber.Runtime[E2, A]]] {
        type OutEnvironment = R
        type OutError       = E3
        type OutSuccess     = A
        def make(input: => ZIO[R, E1, Fiber.Runtime[E2, A]])(implicit trace: Trace): ZIO[R, E3, A] =
          ZIO.fromFiberZIO(input)
      }

    /**
     * Constructs a `ZIO[R, E, A]` from a `ZIO[R, E, Fiber[E, A]]`.
     */
    implicit def FiberZIOSyntheticConstructor[R, E1 <: E3, E2 <: E3, E3, A]
      : WithOut[R, E3, ZIO[R, E1, Fiber.Synthetic[E2, A]], R, E3, A] =
      new ZIOConstructor[R, E3, ZIO[R, E1, Fiber.Synthetic[E2, A]]] {
        type OutEnvironment = R
        type OutError       = E3
        type OutSuccess     = A
        def make(input: => ZIO[R, E1, Fiber.Synthetic[E2, A]])(implicit trace: Trace): ZIO[R, E3, A] =
          ZIO.fromFiberZIO(input)
      }

    /**
     * Constructs a `ZIO[Any, Throwable, A]` from a `Future[A]`.
     */
    implicit def FutureConstructor[A, FutureLike[A] <: scala.concurrent.Future[A]]
      : WithOut[Any, Throwable, FutureLike[A], Any, Throwable, A] =
      new ZIOConstructor[Any, Throwable, FutureLike[A]] {
        type OutEnvironment = Any
        type OutError       = Throwable
        type OutSuccess     = A
        def make(input: => FutureLike[A])(implicit trace: Trace): ZIO[Any, Throwable, A] =
          ZIO.suspend(ZIO.fromFutureNow(input)(trace, Unsafe.unsafe))
      }

    /**
     * Constructs a `ZIO[Any, Throwable, A]` from a function `ExecutionContext
     * => Future[A]`.
     */
    implicit def FutureExecutionContextConstructor[A, FutureLike[A] <: scala.concurrent.Future[A]]
      : WithOut[Any, Throwable, scala.concurrent.ExecutionContext => FutureLike[A], Any, Throwable, A] =
      new ZIOConstructor[Any, Throwable, scala.concurrent.ExecutionContext => FutureLike[A]] {
        type OutEnvironment = Any
        type OutError       = Throwable
        type OutSuccess     = A
        def make(input: => (scala.concurrent.ExecutionContext => FutureLike[A]))(implicit
          trace: Trace
        ): ZIO[Any, Throwable, A] =
          ZIO.fromFuture(input)
      }

    /**
     * Constructs a `ZIO[Any, Option[Nothing], A]` from an `Option[A]`.
     */
    implicit def OptionConstructor[A]: WithOut[Any, Option[Nothing], Option[A], Any, Option[Nothing], A] =
      new ZIOConstructor[Any, Option[Nothing], Option[A]] {
        type OutEnvironment = Any
        type OutError       = Option[Nothing]
        type OutSuccess     = A
        def make(input: => Option[A])(implicit trace: Trace): ZIO[Any, Option[Nothing], A] =
          ZIO.fromOption(input)
      }

    /**
     * Constructs a `ZIO[Any, Option[Nothing], Nothing]` from a `None`.
     */
    implicit val OptionNoneConstructor: WithOut[Any, Option[Nothing], None.type, Any, Option[Nothing], Nothing] =
      new ZIOConstructor[Any, Option[Nothing], None.type] {
        type OutEnvironment = Any
        type OutError       = Option[Nothing]
        type OutSuccess     = Nothing
        def make(input: => None.type)(implicit trace: Trace): ZIO[Any, Option[Nothing], Nothing] =
          ZIO.fromOption(input)
      }

    /**
     * Constructs a `ZIO[Any, Option[Nothing], A]` from a `Some[A]`.
     */
    implicit def OptionSomeConstructor[A]: WithOut[Any, Option[Nothing], Some[A], Any, Option[Nothing], A] =
      new ZIOConstructor[Any, Option[Nothing], Some[A]] {
        type OutEnvironment = Any
        type OutError       = Option[Nothing]
        type OutSuccess     = A
        def make(input: => Some[A])(implicit trace: Trace): ZIO[Any, Option[Nothing], A] =
          ZIO.fromOption(input)
      }

    /**
     * Constructs a `ZIO[Any, Throwable, A]` from a `Promise[A]`
     */
    implicit def PromiseScalaConstructor[A, PromiseLike[A] <: scala.concurrent.Promise[A]]
      : WithOut[Any, Throwable, PromiseLike[A], Any, Throwable, A] =
      new ZIOConstructor[Any, Throwable, PromiseLike[A]] {
        type OutEnvironment = Any
        type OutError       = Throwable
        type OutSuccess     = A
        def make(input: => PromiseLike[A])(implicit trace: Trace): ZIO[Any, Throwable, A] =
          ZIO.fromPromiseScala(input)
      }

    /**
     * Constructs a `ZIO[Any, Throwable, A]` from a `Try[A]`.
     */
    implicit def TryConstructor[A]: WithOut[Any, Throwable, scala.util.Try[A], Any, Throwable, A] =
      new ZIOConstructor[Any, Throwable, scala.util.Try[A]] {
        type OutEnvironment = Any
        type OutError       = Throwable
        type OutSuccess     = A
        def make(input: => scala.util.Try[A])(implicit trace: Trace): ZIO[Any, Throwable, A] =
          ZIO.fromTry(input)
      }

    /**
     * Constructs a `ZIO[Any, Throwable, A]` from a `Failure[A]`.
     */
    implicit def TryFailureConstructor[A]: WithOut[Any, Throwable, scala.util.Failure[A], Any, Throwable, A] =
      new ZIOConstructor[Any, Throwable, scala.util.Failure[A]] {
        type OutEnvironment = Any
        type OutError       = Throwable
        type OutSuccess     = A
        def make(input: => scala.util.Failure[A])(implicit trace: Trace): ZIO[Any, Throwable, A] =
          ZIO.fromTry(input)
      }

    /**
     * Constructs a `ZIO[Any, Throwable, A]` from a `Success[A]`.
     */
    implicit def TrySuccessConstructor[A]: WithOut[Any, Throwable, scala.util.Success[A], Any, Throwable, A] =
      new ZIOConstructor[Any, Throwable, scala.util.Success[A]] {
        type OutEnvironment = Any
        type OutError       = Throwable
        type OutSuccess     = A
        def make(input: => scala.util.Success[A])(implicit trace: Trace): ZIO[Any, Throwable, A] =
          ZIO.fromTry(input)
      }
  }

  trait ZIOConstructorLowPriority1 extends ZIOConstructorLowPriority2 {

    /**
     * Constructs a `ZIO[Any, E, A]` from an `Either[E, A]`.
     */
    implicit def EitherConstructor[E, A]: WithOut[Any, E, Either[E, A], Any, E, A] =
      new ZIOConstructor[Any, E, Either[E, A]] {
        type OutEnvironment = Any
        type OutError       = E
        type OutSuccess     = A
        def make(input: => Either[E, A])(implicit trace: Trace): ZIO[Any, E, A] =
          ZIO.fromEither(input)
      }

    /**
     * Constructs a `ZIO[Any, E, A]]` from an `Either[E, A]`.
     */
    implicit def EitherLeftConstructor[E, A]: WithOut[Any, E, Left[E, A], Any, E, A] =
      new ZIOConstructor[Any, E, Left[E, A]] {
        type OutEnvironment = Any
        type OutError       = E
        type OutSuccess     = A
        def make(input: => Left[E, A])(implicit trace: Trace): ZIO[Any, E, A] =
          ZIO.fromEither(input)
      }

    /**
     * Constructs a `ZIO[Any, E, A]` from an `Either[E, A]`.
     */
    implicit def EitherRightConstructor[E, A]: WithOut[Any, E, Right[E, A], Any, E, A] =
      new ZIOConstructor[Any, E, Right[E, A]] {
        type OutEnvironment = Any
        type OutError       = E
        type OutSuccess     = A
        def make(input: => Right[E, A])(implicit trace: Trace): ZIO[Any, E, A] =
          ZIO.fromEither(input)
      }
  }

  trait ZIOConstructorLowPriority2 extends ZIOConstructorLowPriority3 {

    /**
     * Constructs a `ZIO[Any, Throwable, A]` from an `A`.
     */
    implicit def AttemptConstructor[A]: WithOut[Any, Throwable, A, Any, Throwable, A] =
      new ZIOConstructor[Any, Throwable, A] {
        type OutEnvironment = Any
        type OutError       = Throwable
        type OutSuccess     = A
        def make(input: => A)(implicit trace: Trace): ZIO[Any, Throwable, A] =
          ZIO.attempt(input)
      }
  }

  trait ZIOConstructorLowPriority3 {

    /**
     * The type of the `ZIOConstructor` with the type of the `ZIO` value.
     */
    type WithOut[Environment, Error, In, OutEnvironment0, OutError0, OutSuccess0] =
      ZIOConstructor[Environment, Error, In] {
        type OutEnvironment = OutEnvironment0; type OutError = OutError0; type OutSuccess = OutSuccess0
      }

    /**
     * Constructs a `ZIO[Any, Throwable, A]` from an `A`.
     */
    implicit def SucceedConstructor[A]: WithOut[Any, Nothing, A, Any, Nothing, A] =
      new ZIOConstructor[Any, Nothing, A] {
        type OutEnvironment = Any
        type OutError       = Nothing
        type OutSuccess     = A
        def make(input: => A)(implicit trace: Trace): ZIO[Any, Nothing, A] =
          ZIO.succeed(input)
      }
  }

  private[zio] type Erased = ZIO[Any, Any, Any]

  private[zio] final case class FlatMap[R, E, A1, A2](
    trace: Trace,
    first: ZIO[R, E, A1],
    successK: A1 => ZIO[R, E, A2]
  ) extends Continuation
      with ZIO[R, E, A2]

  private[zio] sealed abstract class Continuation {
    def trace: Trace
  }
  object Continuation {
    def apply[R, E, A, B](f: A => ZIO[R, E, B])(implicit trace: Trace): Continuation =
      FlatMap[R, E, A, B](trace, null, f)
  }
  private[zio] case class FoldZIO[R, E1, E2, A1, A2](
    trace: Trace,
    first: ZIO[R, E1, A1],
    successK: A1 => ZIO[R, E2, A2],
    failureK: Cause[E1] => ZIO[R, E2, A2]
  ) extends Continuation
      with ZIO[R, E2, A2]
  private[zio] final case class Sync[A](trace: Trace, eval: () => A) extends ZIO[Any, Nothing, A]
  private[zio] final case class Async[R, E, A](
    trace: Trace,
    registerCallback: (ZIO[R, E, A] => Unit) => ZIO[R, E, A],
    blockingOn: () => FiberId
  ) extends ZIO[R, E, A]
  private[zio] final case class UpdateRuntimeFlags(trace: Trace, update: RuntimeFlags.Patch)
      extends Continuation
      with ZIO[Any, Nothing, Unit]

  private[zio] sealed trait UpdateRuntimeFlagsWithin[R, E, A] extends ZIO[R, E, A] {
    def update: RuntimeFlags.Patch
    def scope(oldRuntimeFlags: RuntimeFlags): ZIO[R, E, A]
  }
  private[zio] object UpdateRuntimeFlagsWithin extends UpdateRuntimeFlagsWithinPlatformSpecific {
    def apply[R, E, A](trace: Trace, update: RuntimeFlags.Patch, f: IntFunction[ZIO[R, E, A]]): DynamicNoBox[R, E, A] =
      DynamicNoBox(trace, update, f)

    @deprecated("Kept for bin-compat only", "2.1.7")
    final case class Interruptible[R, E, A](trace: Trace, effect: ZIO[R, E, A])
        extends UpdateRuntimeFlagsWithin[R, E, A] {
      def update: RuntimeFlags.Patch = RuntimeFlags.enableInterruption

      def scope(oldRuntimeFlags: RuntimeFlags): ZIO[R, E, A] = effect
    }
    @deprecated("Kept for bin-compat only", "2.1.7")
    final case class Uninterruptible[R, E, A](trace: Trace, effect: ZIO[R, E, A])
        extends UpdateRuntimeFlagsWithin[R, E, A] {
      def update: RuntimeFlags.Patch = RuntimeFlags.disableInterruption

      def scope(oldRuntimeFlags: RuntimeFlags): ZIO[R, E, A] = effect
    }
    @deprecated("Kept for bin-compat only", "2.1.7")
    final case class Dynamic[R, E, A](trace: Trace, update: RuntimeFlags.Patch, f: RuntimeFlags => ZIO[R, E, A])
        extends UpdateRuntimeFlagsWithin[R, E, A] {
      def scope(oldRuntimeFlags: RuntimeFlags): ZIO[R, E, A] = f(oldRuntimeFlags)
    }
    final case class DynamicNoBox[R, E, A](trace: Trace, update: RuntimeFlags.Patch, f: IntFunction[ZIO[R, E, A]])
        extends UpdateRuntimeFlagsWithin[R, E, A] {
      def scope(oldRuntimeFlags: RuntimeFlags): ZIO[R, E, A] = f(oldRuntimeFlags)
    }
  }
  private[zio] final case class GenerateStackTrace(trace: Trace) extends ZIO[Any, Nothing, StackTrace]
  private[zio] final case class Stateful[R, E, A](
    trace: Trace,
    onState: (Fiber.Runtime[E, A], Fiber.Status.Running) => ZIO[R, E, A]
  ) extends ZIO[R, E, A]
  private[zio] final case class WhileLoop[R, E, A](
    trace: Trace,
    check: () => Boolean,
    body: () => ZIO[R, E, A],
    process: A => Any
  ) extends ZIO[R, E, Unit]
  private[zio] final case class YieldNow(trace: Trace, forceAsync: Boolean) extends ZIO[Any, Nothing, Unit]

  sealed trait InterruptibilityRestorer {
    def apply[R, E, A](effect: => ZIO[R, E, A])(implicit trace: Trace): ZIO[R, E, A]

    def isParentRegionInterruptible: Boolean

    final def isParentRegionUninterruptible: Boolean = !isParentRegionInterruptible

    final def parentInterruptStatus: InterruptStatus = InterruptStatus.fromBoolean(isParentRegionInterruptible)
  }
  object InterruptibilityRestorer {
    def apply(status: InterruptStatus): InterruptibilityRestorer =
      if (status.isInterruptible) MakeInterruptible
      else MakeUninterruptible

    def make(implicit trace: Trace): ZIO[Any, Nothing, InterruptibilityRestorer] =
      ZIO.checkInterruptible(status => ZIO.succeed(InterruptibilityRestorer(status)))

    case object MakeInterruptible extends InterruptibilityRestorer {
      def apply[R, E, A](effect: => ZIO[R, E, A])(implicit trace: Trace): ZIO[R, E, A] =
        ZIO.UpdateRuntimeFlagsWithin(trace, RuntimeFlags.enableInterruption, _ => effect)

      def isParentRegionInterruptible: Boolean = true
    }
    case object MakeUninterruptible extends InterruptibilityRestorer {
      def apply[R, E, A](effect: => ZIO[R, E, A])(implicit trace: Trace): ZIO[R, E, A] =
        ZIO.UpdateRuntimeFlagsWithin(trace, RuntimeFlags.disableInterruption, _ => effect)

      def isParentRegionInterruptible: Boolean = false
    }
  }

  sealed trait ParallelismRestorer {
    def apply[R, E, A](zio: ZIO[R, E, A])(implicit trace: Trace): ZIO[R, E, A]
  }

  object ParallelismRestorer {
    final case class MakeParallel(n: Int) extends ParallelismRestorer {
      def apply[R, E, A](zio: ZIO[R, E, A])(implicit trace: Trace): ZIO[R, E, A] =
        zio.withParallelism(n)
    }
    case object MakeParallelUnbounded extends ParallelismRestorer {
      def apply[R, E, A](zio: ZIO[R, E, A])(implicit trace: Trace): ZIO[R, E, A] =
        zio.withParallelismUnbounded
    }
  }

  sealed trait FinalizersRestorer {
    def apply[R, E, A](zio: ZIO[R, E, A])(implicit trace: Trace): ZIO[R, E, A]
  }

  object FinalizersRestorer {
    def apply(executionStrategy: ExecutionStrategy): FinalizersRestorer =
      executionStrategy match {
        case ExecutionStrategy.Sequential =>
          FinalizersRestorer.MakeSequential
        case ExecutionStrategy.Parallel =>
          FinalizersRestorer.MakeParallel
        case ExecutionStrategy.ParallelN(n) =>
          FinalizersRestorer.MakeParallelN(n)
      }

    case object Identity extends FinalizersRestorer {
      def apply[R, E, A](zio: ZIO[R, E, A])(implicit trace: Trace): ZIO[R, E, A] =
        zio
    }

    case object MakeParallel extends FinalizersRestorer {
      def apply[R, E, A](zio: ZIO[R, E, A])(implicit trace: Trace): ZIO[R, E, A] =
        zio.parallelFinalizers
    }

    final case class MakeParallelN(n: Int) extends FinalizersRestorer {
      def apply[R, E, A](zio: ZIO[R, E, A])(implicit trace: Trace): ZIO[R, E, A] =
        ZIO.environmentWithZIO[R] { environment =>
          environment.getDynamic[Scope] match {
            case None => zio
            case Some(scope) =>
              scope.executionStrategy match {
                case ExecutionStrategy.ParallelN(n) => zio
                case _                              => scope.forkWith(ExecutionStrategy.ParallelN(n)).flatMap(_.extend[R](zio))
              }
          }
        }
    }

    case object MakeSequential extends FinalizersRestorer {
      def apply[R, E, A](zio: ZIO[R, E, A])(implicit trace: Trace): ZIO[R, E, A] =
        zio.sequentialFinalizers
    }
  }

  private[zio] val someFatal   = Some(LogLevel.Fatal)
  private[zio] val someError   = Some(LogLevel.Error)
  private[zio] val someWarning = Some(LogLevel.Warning)
  private[zio] val someInfo    = Some(LogLevel.Info)
  private[zio] val someDebug   = Some(LogLevel.Debug)
  private[zio] val someTrace   = Some(LogLevel.Trace)

  @deprecated("use succeed", "2.0.9")
  private[zio] def succeedNow[A](a: A): UIO[A] =
    succeed(a)(Trace.empty)

  private def collectAllParUnboundedDiscard[R, E, A](as: => Iterable[ZIO[R, E, A]])(implicit
    trace: Trace
  ): ZIO[R, E, Unit] =
    foreachParUnboundedDiscard(as)(ZIO.identityFn)

  private def foreachPar[R, E, A, B, Collection[+Element] <: Iterable[Element]](n: => Int)(
    as: Collection[A]
  )(
    fn: A => ZIO[R, E, B]
  )(implicit bf: BuildFrom[Collection[A], B, Collection[B]], trace: Trace): ZIO[R, E, Collection[B]] =
    ZIO.suspendSucceed {
      val array = Array.ofDim[AnyRef](as.size)
      val zioFunction: ((A, Int)) => ZIO[R, E, Any] = { case (a, i) =>
        fn(a).flatMap(b => ZIO.succeed(array(i) = b.asInstanceOf[AnyRef]))
      }
      foreachParDiscard(n)(as.zipWithIndex)(zioFunction) *>
        ZIO.succeed(bf.fromSpecific(as)(array.asInstanceOf[Array[B]]))
    }

  private def foreachParDiscard[R, E, A](
    n: => Int
  )(as0: => Iterable[A])(f: A => ZIO[R, E, Any])(implicit trace: Trace): ZIO[R, E, Unit] =
    ZIO.suspendSucceed {
      val as   = as0
      val size = as.size
      if (size == 0) ZIO.unit
      else if (size == 1) f(as.head).unit
      else {

        def worker(queue: Queue[A]): ZIO[R, E, Unit] =
          queue.poll.flatMap {
            case Some(a) => f(a) *> worker(queue)
            case None    => ZIO.unit
          }

        for {
          queue <- Queue.bounded[A](size)
          _     <- queue.offerAll(as)
          _     <- ZIO.collectAllParUnboundedDiscard(ZIO.replicate(n.min(size))(worker(queue)))
        } yield ()
      }
    }

  private def foreachParUnbounded[R, E, A, B, Collection[+Element] <: Iterable[Element]](
    as: Collection[A]
  )(
    f: A => ZIO[R, E, B]
  )(implicit bf: BuildFrom[Collection[A], B, Collection[B]], trace: Trace): ZIO[R, E, Collection[B]] =
    ZIO.suspendSucceed {
      val array = Array.ofDim[AnyRef](as.size)
      val zioFunction: ((A, Int)) => ZIO[R, E, Any] = { case (a, i) =>
        f(a).flatMap(b => ZIO.succeed(array(i) = b.asInstanceOf[AnyRef]))
      }
      foreachParUnboundedDiscard(as.zipWithIndex)(zioFunction) *>
        ZIO.succeed(bf.fromSpecific(as)(array.asInstanceOf[Array[B]]))
    }

  private def foreachParUnboundedDiscard[R, E, A](
    as0: => Iterable[A]
  )(f: A => ZIO[R, E, Any])(implicit trace: Trace): ZIO[R, E, Unit] =
    ZIO.suspendSucceed {
      val as   = as0
      val size = as.size
      if (size == 0) ZIO.unit
      else if (size == 1) f(as.head).unit
      else {
        ZIO.uninterruptibleMask { restore =>
          val promise = Promise.unsafe.make[Unit, Unit](FiberId.None)(Unsafe.unsafe)
          val ref     = new java.util.concurrent.atomic.AtomicInteger(size)
          ZIO
            .withFiberRuntime[R, Nothing, Iterable[Fiber.Runtime[E, Unit]]] { (fiber, _) =>
              ZIO.foreach(as) { a =>
                restore(f(a))
                  .foldCauseZIO(
                    cause =>
                      ZIO.withFiberRuntime[Any, E, Unit] { (childFiber, _) =>
                        ZIO.suspendSucceed {
                          childFiber.transferChildren(fiber.scope)
                          promise.fail(()) *> ZIO.refailCause(cause)
                        }
                      },
                    _ => {
                      ZIO.withFiberRuntime[Any, Nothing, Unit] { (childFiber, _) =>
                        ZIO.succeed {
                          childFiber.transferChildren(fiber.scope)
                          if (ref.decrementAndGet() == 0) {
                            promise.unsafe.done(ZIO.unit)(Unsafe.unsafe)
                          }
                        }
                      }
                    }
                  )
                  .forkDaemon
              }
            }
            .flatMap { fibers =>
              restore(promise.await).foldCauseZIO(
                cause =>
                  ZIO
                    .foreachParUnbounded(fibers)(_.interrupt)
                    .flatMap(Exit.collectAllPar(_) match {
                      case Some(Exit.Failure(causes)) => ZIO.refailCause(cause.stripFailures && causes)
                      case _                          => ZIO.refailCause(cause.stripFailures)
                    }),
                _ => ZIO.foreachDiscard(fibers)(_.inheritAll)
              )
            }
        }
      }
    }
}

/**
 * An `Exit[E, A]` describes the result of executing an `IO` value. The result
 * is either succeeded with a value `A`, or failed with a `Cause[E]`.
 */
sealed trait Exit[+E, +A] extends ZIO[Any, E, A] { self =>
  import Exit._

  /**
   * Parallelly zips the this result with the specified result discarding the
   * first element of the tuple or else returns the failed `Cause[E1]`
   */
  final def &>[E1 >: E, B](that: Exit[E1, B]): Exit[E1, B] = zipRightWith(self, that)(_ && _)

  /**
   * Sequentially zips the this result with the specified result discarding the
   * first element of the tuple or else returns the failed `Cause[E1]`
   */
  final def *>[E1 >: E, B](that: Exit[E1, B]): Exit[E1, B] = zipRightWith(self, that)(_ ++ _)

  /**
   * Parallelly zips the this result with the specified result discarding the
   * second element of the tuple or else returns the failed `Cause[E1]`
   */
  final def <&[E1 >: E, B](that: Exit[E1, B]): Exit[E1, A] = zipRightWith(that, self)((l, r) => r && l)

  /**
   * Parallelly zips the this result with the specified result or else returns
   * the failed `Cause[E1]`
   */
  final def <&>[E1 >: E, B](that: Exit[E1, B])(implicit zippable: Zippable[A, B]): Exit[E1, zippable.Out] =
    zipWith(that)(zippable.zip(_, _), _ && _)

  /**
   * Sequentially zips the this result with the specified result discarding the
   * second element of the tuple or else returns the failed `Cause[E1]`
   */
  final def <*[E1 >: E, B](that: Exit[E1, B]): Exit[E1, A] = zipRightWith(that, self)((l, r) => r ++ l)

  /**
   * Sequentially zips the this result with the specified result or else returns
   * the failed `Cause[E1]`
   */
  final def <*>[E1 >: E, B](that: Exit[E1, B])(implicit zippable: Zippable[A, B]): Exit[E1, zippable.Out] =
    zipWith(that)(zippable.zip(_, _), _ ++ _)

  /**
   * Maps the success value of this effect to the specified constant value.
   */
  override final def as[B](b: => B)(implicit trace: Trace): ZIO[Any, E, B] =
    asExit(b)

  /**
   * Replaces the success value with the one provided.
   */
  final def asExit[B](b: B): Exit[E, B] = mapExit(_ => b)

  /**
   * Returns an option of the cause of failure.
   */
  final def causeOption: Option[Cause[E]] =
    self match {
      case Failure(cause) => Some(cause)
      case _              => None
    }

  private[zio] final def causeOrNull: Cause[E] =
    self match {
      case Failure(cause) => cause
      case _              => null.asInstanceOf[Cause[E]]
    }

  final def exists(p: A => Boolean): Boolean =
    foldExit(_ => false, p)

  override final def flatMap[R1, E1 >: E, B](k: A => ZIO[R1, E1, B])(implicit trace: Trace): ZIO[R1, E1, B] =
    self match {
      case Success(a)     => k(a)
      case e @ Failure(_) => e
    }

  /**
   * Flat maps over the value type.
   */
  final def flatMapExit[E1 >: E, A1](f: A => Exit[E1, A1]): Exit[E1, A1] =
    self match {
      case Success(a)     => f(a)
      case e @ Failure(_) => e
    }

  /**
   * Flat maps over the value type.
   */
  final def flatMapExitZIO[E1 >: E, R, E2, A1](f: A => ZIO[R, E2, Exit[E1, A1]]): ZIO[R, E2, Exit[E1, A1]] =
    self match {
      case Success(a)     => f(a)
      case e @ Failure(_) => Exit.succeed(e)
    }

  /**
   * Flattens an Exit of an Exit into a single Exit value.
   */
  final def flattenExit[E1 >: E, B](implicit ev: A <:< Exit[E1, B]): Exit[E1, B] =
    Exit.flatten(self.mapExit(ev))

  /**
   * Folds over the failure value or the success value to yield an effect that
   * does not fail, but succeeds with the value returned by the left or right
   * function passed to `fold`.
   */
  override final def fold[B](failure: E => B, success: A => B)(implicit ev: CanFail[E], trace: Trace): UIO[B] =
    foldZIO(e => Exit.succeed(failure(e)), a => Exit.succeed(success(a)))

  /**
   * A more powerful version of `fold` that allows recovering from any kind of
   * failure except external interruption.
   */
  override final def foldCause[B](failure: Cause[E] => B, success: A => B)(implicit trace: Trace): UIO[B] =
    Exit.succeed(foldExit(failure, success))

  /**
   * A more powerful version of `foldZIO` that allows recovering from any kind
   * of failure except external interruption.
   */
  override final def foldCauseZIO[R, E2, B](
    failure: Cause[E] => ZIO[R, E2, B],
    success: A => ZIO[R, E2, B]
  )(implicit trace: Trace): ZIO[R, E2, B] =
    foldExitZIO(failure, success)

  /**
   * Folds over the value or cause.
   */
  final def foldExit[Z](failed: Cause[E] => Z, completed: A => Z): Z =
    self match {
      case Success(v)     => completed(v)
      case Failure(cause) => failed(cause)
    }

  /**
   * Sequentially zips the this result with the specified result or else returns
   * the failed `Cause[E1]`
   */
  final def foldExitZIO[R, E1, B](failed: Cause[E] => ZIO[R, E1, B], completed: A => ZIO[R, E1, B])(implicit
    trace: Trace
  ): ZIO[R, E1, B] =
    self match {
      case Success(v)     => completed(v)
      case Failure(cause) => failed(cause)
    }

  /**
   * Applies the function `f` to the successful result of the `Exit` and returns
   * the result in a new `Exit`.
   */
  final def foreach[R, E1 >: E, B](f: A => ZIO[R, E1, B])(implicit trace: Trace): ZIO[R, Nothing, Exit[E1, B]] =
    foldExit(c => Exit.succeed(failCause(c)), a => f(a).exit)

  /**
   * Retrieves the `A` if succeeded, or else returns the specified default `A`.
   */
  final def getOrElse[A1 >: A](orElse: Cause[E] => A1): A1 = self match {
    case Success(value) => value
    case Failure(cause) => orElse(cause)
  }

  final def getOrThrow()(implicit ev: E <:< Throwable, unsafe: Unsafe): A =
    getOrElse(cause => throw cause.squashTrace)

  final def getOrThrowFiberFailure()(implicit unsafe: Unsafe): A =
    getOrElse(c => throw FiberFailure(c))

  /**
   * Determines if the result is a failure.
   */
  final def isFailure: Boolean = !isSuccess

  /**
   * Determines if the result is interrupted.
   */
  final def isInterrupted: Boolean = self match {
    case Success(_) => false
    case Failure(c) => c.isInterrupted
  }

  final def isInterruptedOnly: Boolean = self match {
    case Success(_) => false
    case Failure(c) => c.isInterruptedOnly
  }

  /**
   * Determines if the result is a success.
   */
  final def isSuccess: Boolean = self match {
    case Success(_) => true
    case _          => false
  }

  /**
   * Returns an effect whose success is mapped by the specified `f` function.
   */
  override final def map[B](f: A => B)(implicit trace: Trace): ZIO[Any, E, B] =
    mapExit(f)

  /**
   * Maps over the value type.
   */
  final def mapExit[A1](f: A => A1): Exit[E, A1] =
    self match {
      case Success(v)     => Exit.succeed(f(v))
      case e @ Failure(_) => e
    }

  /**
   * Returns an effect whose failure and success channels have been mapped by
   * the specified pair of functions, `f` and `g`.
   */
  override final def mapBoth[E2, B](f: E => E2, g: A => B)(implicit ev: CanFail[E], trace: Trace): ZIO[Any, E2, B] =
    mapBothExit(f, g)

  /**
   * Maps over both the error and value type.
   */
  final def mapBothExit[E1, A1](f: E => E1, g: A => A1): Exit[E1, A1] =
    mapErrorExit(f).mapExit(g)

  /**
   * Returns an effect with its error channel mapped using the specified
   * function. This can be used to lift a "smaller" error into a "larger" error.
   */
  override final def mapError[E2](f: E => E2)(implicit ev: CanFail[E], trace: Trace): ZIO[Any, E2, A] =
    mapErrorExit(f)

  /**
   * Maps over the error type.
   */
  final def mapErrorExit[E1](f: E => E1): Exit[E1, A] =
    self match {
      case e @ Success(_) => e
      case Failure(c)     => failCause(c.map(f))
    }

  /**
   * Returns an effect with its full cause of failure mapped using the specified
   * function. This can be used to transform errors while preserving the
   * original structure of `Cause`.
   *
   * @see
   *   [[absorb]], [[sandbox]], [[catchAllCause]] - other functions for dealing
   *   with defects
   */
  override final def mapErrorCause[E2](h: Cause[E] => Cause[E2])(implicit trace: Trace): ZIO[Any, E2, A] =
    mapErrorCauseExit(h)

  /**
   * Maps over the cause type.
   */
  final def mapErrorCauseExit[E1](f: Cause[E] => Cause[E1]): Exit[E1, A] =
    self match {
      case e @ Success(_) => e
      case Failure(c)     => Failure(f(c))
    }

  /**
   * Executes this effect and returns its value, if it succeeds, but otherwise
   * fails with the specified error.
   */
  override final def orElseFail[E1](e1: => E1)(implicit ev: CanFail[E], trace: Trace): ZIO[Any, E1, A] =
    orElseFailExit(e1)

  /**
   * Replaces the error value with the one provided.
   */
  final def orElseFailExit[E1](e1: => E1): Exit[E1, A] =
    mapErrorExit(_ => e1)

  /**
   * Converts the `Exit` to an `Either[Throwable, A]`, by wrapping the cause in
   * `FiberFailure` (if the result is failed).
   */
  final def toEither: Either[Throwable, A] = self match {
    case Success(value) => Right(value)
    case Failure(cause) => Left(FiberFailure(cause))
  }

  final def toTry(implicit ev: E <:< Throwable): scala.util.Try[A] =
    self match {
      case Success(value) => scala.util.Try(value)
      case Failure(cause) => scala.util.Failure(cause.squash)
    }

  final def trace: Trace = Trace.empty

  /**
   * Returns the effect resulting from mapping the success of this effect to
   * unit.
   */
  override final def unit(implicit trace: Trace): ZIO[Any, E, Unit] =
    unitExit

  /**
   * Discards the value.
   */
  final def unitExit: Exit[E, Unit] = asExit(())

  /**
   * Returns an untraced exit value.
   */
  final def untraced: Exit[E, A] = mapErrorCauseExit(_.untraced)

  /**
   * Named alias for `<*>`.
   */
  final def zip[E1 >: E, B](that: Exit[E1, B])(implicit zippable: Zippable[A, B]): Exit[E1, zippable.Out] =
    self <*> that

  /**
   * Named alias for `<*`.
   */
  final def zipLeft[E1 >: E, B](that: Exit[E1, B]): Exit[E1, A] = self <* that

  /**
   * Named alias for `<&>`.
   */
  final def zipPar[E1 >: E, B](that: Exit[E1, B])(implicit zippable: Zippable[A, B]): Exit[E1, zippable.Out] =
    self <&> that

  /**
   * Named alias for `<&`.
   */
  final def zipParLeft[E1 >: E, B](that: Exit[E1, B]): Exit[E1, A] = self <& that

  /**
   * Named alias for `&>`.
   */
  final def zipParRight[E1 >: E, B](that: Exit[E1, B]): Exit[E1, B] = self &> that

  /**
   * Named alias for `*>`.
   */
  final def zipRight[E1 >: E, B](that: Exit[E1, B]): Exit[E1, B] = self *> that

  /**
   * Zips this together with the specified result using the combination
   * functions.
   */
  final def zipWith[E1 >: E, B, C](that: Exit[E1, B])(
    f: (A, B) => C,
    g: (Cause[E], Cause[E1]) => Cause[E1]
  ): Exit[E1, C] =
    self match {
      case Success(l) =>
        that match {
          case Success(r)     => Exit.succeed(f(l, r))
          case f: Failure[E1] => f
        }
      case e @ Failure(c1) =>
        that match {
          case Failure(c2) => Exit.failCause(g(c1, c2))
          case _           => e
        }
    }

}

object Exit extends Serializable {

  final case class Success[+A](value: A)        extends Exit[Nothing, A]
  final case class Failure[+E](cause: Cause[E]) extends Exit[E, Nothing]

  def interrupt(id: FiberId): Exit[Nothing, Nothing] =
    failCause(Cause.interrupt(id))

  /**
   * Collects all Exits, and returns a List of the values if all Exits
   * succeeded, or combines the causes sequentially in case of failures. Returns
   * `None` in case the input iterable is empty
   *
   * @see
   *   [[collectAllParDiscard]] For a more performant variant that discard the
   *   successful values
   */
  def collectAll[E, A](exits: Iterable[Exit[E, A]]): Option[Exit[E, List[A]]] =
    collectAllWith(exits)(_ ++ _)

  /**
   * Collects all Exits, and succeeds with Unit if all Exits succeeded, or
   * combines the causes sequentially in case of failures.
   */
  def collectAllDiscard[E, A](exits: Iterable[Exit[E, A]]): Exit[E, Unit] =
    collectAllDiscardWith(exits)(_ ++ _)

  /**
   * Collects all Exits, and returns a List of the values if all Exits
   * succeeded, or combines the causes in parallel in case of failures. Returns
   * `None` in case the input iterable is empty
   *
   * @see
   *   [[collectAllParDiscard]] For a more performant variant that discard the
   *   successful values
   */
  def collectAllPar[E, A](exits: Iterable[Exit[E, A]]): Option[Exit[E, List[A]]] =
    collectAllWith(exits)(_ && _)

  /**
   * Collects all Exits, and succeeds with Unit if all Exits succeeded, or
   * combines the causes in parallel in case of failures.
   */
  def collectAllParDiscard[E, A](exits: Iterable[Exit[E, A]]): Exit[E, Unit] =
    collectAllDiscardWith(exits)(_ && _)

  private def collectAllWith[E, A](
    exits: Iterable[Exit[E, A]]
  )(
    combineError: (Cause[E], Cause[E]) => Cause[E]
  ): Option[Exit[E, List[A]]] =
    if (exits.isEmpty) None
    else {
      val builder = new ListBuffer[A]
      var cause   = null.asInstanceOf[Cause[E]]
      val it      = exits.iterator
      while (it.hasNext) {
        val head = it.next()
        head match {
          case Success(v) =>
            if (cause eq null) builder.append(v)
          case Failure(e) =>
            if (cause eq null) cause = e
            else cause = combineError(cause, e)
        }
      }
      if (cause eq null) Some(Success(builder.result()))
      else Some(Failure(cause))
    }

  private def collectAllDiscardWith[E, A](
    exits: Iterable[Exit[E, A]]
  )(
    combineError: (Cause[E], Cause[E]) => Cause[E]
  ): Exit[E, Unit] = {
    var cause = null.asInstanceOf[Cause[E]]
    val it    = exits.iterator
    while (it.hasNext) {
      val head = it.next()
      head match {
        case _: Success[?] => ()
        case Failure(e) =>
          if (cause eq null) cause = e
          else cause = combineError(cause, e)
      }
    }
    if (cause eq null) Exit.unit
    else Failure(cause)
  }

  def die(t: Throwable): Exit[Nothing, Nothing] =
    failCause(Cause.die(t))

  def fail[E](error: E): Exit[E, Nothing] =
    failCause(Cause.fail(error))

  def failCause[E](cause: Cause[E]): Exit[E, Nothing] =
    Failure(cause)

  def flatten[E, A](exit: Exit[E, Exit[E, A]]): Exit[E, A] =
    exit.flatMapExit(identity)

  def fromEither[E, A](e: Either[E, A]): Exit[E, A] =
    e.fold(fail, succeed)

  def fromOption[A](o: Option[A]): Exit[Unit, A] =
    o.fold[Exit[Unit, A]](fail(()))(succeed)

  def fromTry[A](t: scala.util.Try[A]): Exit[Throwable, A] =
    t match {
      case scala.util.Success(a) => succeed(a)
      case scala.util.Failure(t) => fail(t)
    }

  def succeed[A](a: A): Exit[Nothing, A] = Success(a)

  val unit: Exit[Nothing, Unit] = succeed(())

  private def zipRightWith[E, E1 >: E, A](left: Exit[E, Any], right: Exit[E1, A])(
    g: (Cause[E], Cause[E1]) => Cause[E1]
  ): Exit[E1, A] =
    left match {
      case _: Success[?] =>
        right match {
          case r: Success[A]  => r
          case f: Failure[E1] => f
        }
      case e @ Failure(c1) =>
        right match {
          case Failure(c2) => Exit.failCause(g(c1, c2))
          case _           => e
        }
    }

  private[zio] val `true`: Exit[Nothing, Boolean]           = Success(true)
  private[zio] val `false`: Exit[Nothing, Boolean]          = Success(false)
  private[zio] val none: Exit[Nothing, Option[Nothing]]     = Success(None)
  private[zio] val failNone: Exit[Option[Nothing], Nothing] = Failure(Cause.fail(None))

  private[zio] val empty: Exit[Nothing, Nothing] = Exit.failCause[Nothing](Cause.empty)
}<|MERGE_RESOLUTION|>--- conflicted
+++ resolved
@@ -252,34 +252,10 @@
     ZIO.suspendSucceed {
       val timeToLive = timeToLive0
 
-<<<<<<< HEAD
-      def compute(start: Long): ZIO[R, Nothing, Option[(Long, Promise[E, A])]] =
-        for {
-          p <- Promise.make[E, A]
-          _ <- ZIO.debug("Created promise in compute")
-          _ <- self.intoPromise(p).onInterrupt {
-                 ZIO.debug("Promise interrupted") *> p.interrupt.ignore
-               }
-        } yield Some((start + timeToLive.toNanos, p))
-
-=======
->>>>>>> 2c2386fc
       def get(cache: Ref.Synchronized[Option[(Long, Promise[E, A])]]): ZIO[R, E, A] =
         ZIO.uninterruptibleMask { restore =>
           ZIO.debug("Entering get method")
           Clock.nanoTime.flatMap { time =>
-<<<<<<< HEAD
-            cache.updateSomeAndGetZIO {
-              case None                              => compute(time)
-              case Some((end, _)) if end - time <= 0 => compute(time)
-            }.flatMap {
-              case Some((_, promise)) =>
-                restore(promise.await).onInterrupt {
-                  ZIO.debug("Await interrupted") *> cache.set(None).ignore
-                }
-              case None => ZIO.dieMessage("Unexpected cachedstate")
-            }
-=======
             cache.modifyZIO {
               case Some((end, p)) if end - time > 0 =>
                 Exit.succeed(p.await -> Some((end, p)))
@@ -289,7 +265,6 @@
                   effect -> Some((time + timeToLive.toNanos, p))
                 }
             }.flatMap(restore(_))
->>>>>>> 2c2386fc
           }
         }
 
