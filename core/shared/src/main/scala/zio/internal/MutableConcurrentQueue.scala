/*
 * Copyright 2018-2021 John A. De Goes and the ZIO Contributors
 *
 * Licensed under the Apache License, Version 2.0 (the "License");
 * you may not use this file except in compliance with the License.
 * You may obtain a copy of the License at
 *
 *     http://www.apache.org/licenses/LICENSE-2.0
 *
 * Unless required by applicable law or agreed to in writing, software
 * distributed under the License is distributed on an "AS IS" BASIS,
 * WITHOUT WARRANTIES OR CONDITIONS OF ANY KIND, either express or implied.
 * See the License for the specific language governing permissions and
 * limitations under the License.
 */

package zio.internal

import zio.{Chunk, ChunkBuilder}
import zio.stacktracer.TracingImplicits.disableAutoTrace

object MutableConcurrentQueue {

  /**
   * @note
   *   in case you need extreme performance, make sure to use capacity which is
   *   a power of 2 throughout your system. This will allow to use a more
   *   performant ring buffer implementation.
   */
  def bounded[A](capacity: Int): MutableConcurrentQueue[A] =
    if (capacity == 1) new OneElementConcurrentQueue()
    else RingBuffer[A](capacity)

  def unbounded[A]: MutableConcurrentQueue[A] = new LinkedQueue[A]
}

/**
 * A MutableConcurrentQueue interface to use under the hood in ZIO.
 *
 * The implementation at minimum:
 *   1. Should be non-blocking and ideally lock-free.
 *   1. Should provide basic metrics such as how many elements were
 *      enqueued/dequeued.
 *
 * @note
 *   this is declared as `abstract class` since `invokevirtual` is slightly
 *   cheaper than `invokeinterface`.
 */
protected[zio] abstract class MutableConcurrentQueue[A] {

  /**
   * The '''maximum''' number of elements that a queue can hold.
   *
   * @note
   *   that unbounded queues can still implement this interface with `capacity =
   *   MAX_INT`.
   */
  val capacity: Int

  /**
   * A non-blocking enqueue.
   *
   * @return
   *   whether the enqueue was successful or not.
   */
  def offer(a: A): Boolean

  /**
   * A non-blocking enqueue of multiple elements.
   */
  def offerAll(as: Iterable[A]): Chunk[A] = {
    val builder  = ChunkBuilder.make[A]()
    val iterator = as.iterator
    var loop     = true
    while (loop && iterator.hasNext) {
      val a = iterator.next()
      if (!offer(a)) {
        builder += a
        loop = false
      }
    }
    builder ++= iterator
    builder.result()
  }

  /**
   * A non-blocking dequeue.
   *
   * @return
   *   either an element from the queue, or the `default` param.
   *
<<<<<<< HEAD
   * @note that if there's no meaningful default for your type, you
   * can always use `poll(null)`. Not the best, but reasonable price
   * to pay for lower heap churn from not using `Option` here.
=======
   * @note
   *   that if there's no meaningful default for your type, you can always use
   *   `poll(null)`. Not the best, but reasonable price to pay for lower heap
   *   churn from not using [[scala.Option]] here.
>>>>>>> 26bd9d6e
   */
  def poll(default: A): A

  /**
   * A non-blocking dequeue of multiple elements.
   */
  def pollUpTo(n: Int): Chunk[A] = {
    val builder = ChunkBuilder.make[A]()
    val default = null.asInstanceOf[A]
    var i       = n
    while (i > 0) {
      val a = poll(default)
      if (a == default) i = 0
      else builder += a
      i -= 1
    }
    builder.result()
  }

  /**
   * @return
   *   the '''current''' number of elements inside the queue.
   *
   * @note
   *   that this method can be non-atomic and return the approximate number in a
   *   concurrent setting.
   */
  def size(): Int

  /**
   * @return
   *   the number of elements that have ever been added to the queue.
   *
<<<<<<< HEAD
   * @note that `Long` is used here, since `Int` will be
   * overflowed really quickly for busy queues.
=======
   * @note
   *   that [[scala.Long]] is used here, since [[scala.Int]] will be overflowed
   *   really quickly for busy queues.
>>>>>>> 26bd9d6e
   *
   * @note
   *   if you know how much time the queue is alive, you can calculate the rate
   *   at which elements are being enqueued.
   */
  def enqueuedCount(): Long

  /**
   * @return
   *   the number of elements that have ever been taken from the queue.
   *
   * @note
   *   if you know how much time the queue is alive, you can calculate the rate
   *   at which elements are being dequeued.
   */
  def dequeuedCount(): Long

  def isEmpty(): Boolean

  def isFull(): Boolean
}<|MERGE_RESOLUTION|>--- conflicted
+++ resolved
@@ -89,16 +89,10 @@
    * @return
    *   either an element from the queue, or the `default` param.
    *
-<<<<<<< HEAD
-   * @note that if there's no meaningful default for your type, you
-   * can always use `poll(null)`. Not the best, but reasonable price
-   * to pay for lower heap churn from not using `Option` here.
-=======
    * @note
    *   that if there's no meaningful default for your type, you can always use
    *   `poll(null)`. Not the best, but reasonable price to pay for lower heap
-   *   churn from not using [[scala.Option]] here.
->>>>>>> 26bd9d6e
+   *   churn from not using `Option` here.
    */
   def poll(default: A): A
 
@@ -132,14 +126,9 @@
    * @return
    *   the number of elements that have ever been added to the queue.
    *
-<<<<<<< HEAD
-   * @note that `Long` is used here, since `Int` will be
-   * overflowed really quickly for busy queues.
-=======
    * @note
-   *   that [[scala.Long]] is used here, since [[scala.Int]] will be overflowed
-   *   really quickly for busy queues.
->>>>>>> 26bd9d6e
+   *   that `Long` is used here, since `Int` will be overflowed really quickly
+   *   for busy queues.
    *
    * @note
    *   if you know how much time the queue is alive, you can calculate the rate
