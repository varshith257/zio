package scalaz.ioqueue

// Copyright (C) 2018 John A. De Goes. All rights reserved.

import scala.collection.immutable.{ Queue => IQueue }
import Queue.internal._
import scalaz.zio.{ IO, Promise, Ref }

/**
 * A `Queue` is a lightweight, asynchronous queue. This implementation is
 * naive, if functional, and could benefit from significant optimization.
 *
 * TODO:
 *
 * 1. Investigate using a faster option than `Queue`, because `Queue` has
 *    `O(n)` `length` method.
 * 2. Benchmark to see how slow this implementation is and if there are any
 *    easy ways to improve performance.
 */
<<<<<<< HEAD
class Queue[A] private (capacity: Int, ref: Ref[State[A]], shutdownHook: Ref[IO[Nothing, Unit]]) {
=======
class Queue[A] private (capacity: Int, ref: Ref[State[A]], strategy: SurplusStrategy) {
>>>>>>> 9298c5a6

  /**
   * Retrieves the size of the queue, which is equal to the number of elements
   * in the queue. This may be negative if fibers are suspended waiting for
   * elements to be added to the queue.
   */
  final def size: IO[Nothing, Int] = ref.get.flatMap(_.size)

  /**
   * Places the value in the queue. If the queue has reached capacity, then
   * the fiber performing the `offer` will be suspended until there is room in
   * the queue.
   */
  final def offer(a: A): IO[Nothing, Boolean] = offerAll(List(a))

  /**
   * Removes all the values in the queue and returns the list of the values. If the queue
   * is empty returns empty list.
   */
  final def takeAll: IO[Nothing, List[A]] =
    IO.flatten(ref.modify[IO[Nothing, List[A]]] {
      case Surplus(values, putters) =>
        val (newState, promises) = moveNPutters(Surplus(IQueue.empty, putters), values.size)
        (promises *> IO.point(values.toList), newState)
      case state @ Deficit(_)       => (IO.point(List.empty[A]), state)
      case state @ Shutdown(errors) => (IO.terminate0(errors), state)
    })

  final private def moveNPutters(surplus: Surplus[A], n: Int): (Surplus[A], IO[Nothing, Unit]) = {
    val (newSurplus, _, completedPutters) =
      surplus.putters.foldLeft((Surplus(surplus.queue, IQueue.empty), n, IO.unit)) {
        case ((surplus, 0, io), p) =>
          (Surplus(surplus.queue, surplus.putters.enqueue(p)), 0, io)
        case ((surplus, cpt, io), (values, promise)) =>
          val (add, rest) = values.splitAt(cpt)
          if (rest.isEmpty)
            (
              Surplus(
                surplus.queue.enqueue(add.toList),
                surplus.putters
              ),
              cpt - add.size, // if we have more elements in putters we can complete the next elements until cpt = 0
              io *> promise.complete(true).void
            )
          else
            (
              Surplus(
                surplus.queue.enqueue(add.toList),
                surplus.putters.enqueue((rest, promise))
              ),
              0,
              io
            )
      }
    (newSurplus, completedPutters)
  }

  /**
   * Removes the oldest value in the queue. If the queue is empty, this will
   * return a computation that resumes when an item has been added to the queue.
   */
  final val take: IO[Nothing, A] = {

    val acquire: (Promise[Nothing, A], State[A]) => (IO[Nothing, Boolean], State[A]) = {
      case (p, Deficit(takers)) => (IO.now(false), Deficit(takers.enqueue(p)))
      case (p, Surplus(values, putters)) =>
        strategy match {
          case Sliding if capacity < 1 =>
            (IO.never, Surplus(IQueue.empty, putters))
          case _ =>
            values.dequeueOption match {
              case None if putters.isEmpty =>
                (IO.now(false), Deficit(IQueue.empty.enqueue(p)))
              case None =>
                val (newSurplus, promise) =
                  moveNPutters(Surplus(values, putters), 1)
                newSurplus.queue.dequeueOption match {
                  case None => (promise *> IO.now(false), newSurplus)
                  case Some((a, values)) =>
                    (
                      promise *> p.complete(a),
                      Surplus(values, newSurplus.putters)
                    )
                }
              case Some((a, values)) =>
                val (newSurplus, promise) =
                  moveNPutters(Surplus(values, putters), 1)
                (promise *> p.complete(a), newSurplus)

            }
        }
<<<<<<< HEAD
      case (p, state @ Shutdown(errors)) => (p.interrupt0(errors), state)
=======
      case (p, state @ Shutdown(errors)) =>
        (interruptPromise(p, errors), state)
>>>>>>> 9298c5a6
    }

    val release: (Boolean, Promise[Nothing, A]) => IO[Nothing, Unit] = {
      case (_, p) => p.poll.void <> removeTaker(p)
    }

    Promise.bracket[Nothing, State[A], A, Boolean](ref)(acquire)(release)

  }

  /**
   * Take up to max number of values in the queue. If max > offered, this
   * will return all the elements in the queue without waiting for more offers.
   */
  final def takeUpTo(max: Int): IO[Nothing, List[A]] =
    IO.flatten(ref.modify[IO[Nothing, List[A]]] {
      case Surplus(values, putters) =>
        val (q1, q2)             = values.splitAt(max)
        val (newState, promises) = moveNPutters(Surplus(q2, putters), q1.size)
        (promises *> IO.point(q1.toList), newState)
      case state @ Deficit(_)       => (IO.now(Nil), state)
      case state @ Shutdown(errors) => (IO.terminate0(errors), state)
    })

  /**
   * Interrupts any fibers that are suspended on `offer` or `take`.
   * Future calls to `offer*` and `take*` will terminate immediately.
   * Terminated fibers will have no interruption `causes`.
   */
  final def shutdown: IO[Nothing, Unit] = shutdown0(Nil)

  /**
   * Interrupts any fibers that are suspended on `offer` or `take`.
   * Future calls to `offer*` and `take*` will terminate immediately.
   * The given throwables will be provided as interruption `causes`.
   */
  final def shutdown(t: Throwable, ts: Throwable*): IO[Nothing, Unit] = shutdown0(t :: ts.toList)

  /**
   * Interrupts any fibers that are suspended on `offer` or `take`.
   * Future calls to `offer*` and `take*` will terminate immediately.
   * The given throwables will be provided as interruption `causes`.
   */
  final def shutdown0(l: List[Throwable]): IO[Nothing, Unit] =
    IO.flatten(ref.modify {
      case Surplus(_, putters) if putters.nonEmpty =>
        val forked = IO
          .forkAll[Nothing, Boolean](putters.toList.map {
            case (_, p) => p.interrupt0(l)
          })
          .flatMap(_.join)
        (forked, Shutdown(l))
      case Deficit(takers) if takers.nonEmpty =>
        val forked = IO
          .forkAll[Nothing, Boolean](
            takers.toList.map(p => p.interrupt0(l))
          )
          .flatMap(_.join)
        (forked, Shutdown(l))
      case state @ Shutdown(_) => (IO.unit, state)
      case _                   => (IO.unit, Shutdown(l))
    }) *> IO.flatten(shutdownHook.get)

  final private def removePutter(putter: Promise[Nothing, Boolean]): IO[Nothing, Unit] =
    ref.update {
      case Surplus(values, putters) =>
        Surplus(values, putters.filterNot { case (_, p) => p == putter })
      case d => d
    }.void

  final private def removeTaker(taker: Promise[Nothing, A]): IO[Nothing, Unit] =
    ref.update {
      case Deficit(takers) =>
        Deficit(takers.filterNot(_ == taker))

      case d => d
    }.void

  /**
   * Places the values in the queue. If the queue has reached capacity, then
   * the fiber performing the `offerAll` will be suspended until there is room in
   * the queue.
   */
  final def offerAll(as: Iterable[A]): IO[Nothing, Boolean] = {

    val acquire: (Promise[Nothing, Boolean], State[A]) => (IO[Nothing, Boolean], State[A]) = {
      case (p, Deficit(takers)) =>
        takers.dequeueOption match {
          case None =>
            val (addToQueue, surplusValues) = as.splitAt(capacity)
            val (complete, putters) =
              if (surplusValues.isEmpty)
                p.complete(true) -> IQueue.empty
              else
                IO.now(false) -> IQueue.empty.enqueue(surplusValues -> p)

            complete -> Surplus(IQueue.empty.enqueue(addToQueue.toList), putters)

          case Some(_) =>
            val (takersToBeCompleted, deficitValues) = takers.splitAt(as.size)
            val completeTakers = {
              val completedValues = as.take(takersToBeCompleted.size)
              completedValues.zipWithIndex.foldLeft[IO[Nothing, Boolean]](IO.now(true)) {
                case (complete, (a, index)) =>
                  val p = takersToBeCompleted(index)
                  complete *> p.complete(a)
              }
            }
            if (deficitValues.isEmpty) {
              val (addToQueue, surplusValues) = as.drop(takers.size).splitAt(capacity)
              val (complete, putters) =
                if (surplusValues.isEmpty)
                  completeTakers *> p.complete(true) -> IQueue.empty
                else IO.now(false)                   -> IQueue.empty.enqueue(surplusValues -> p)

              completeTakers *> complete -> Surplus(
                IQueue.empty[A].enqueue(addToQueue.toList),
                putters
              )
            } else completeTakers *> p.complete(true) -> Deficit(deficitValues)
        }
      case (p, Surplus(values, putters)) =>
        val (addToQueue, surplusValues) = as.splitAt(capacity - values.size)
        if (surplusValues.isEmpty)
          (p.complete(true), Surplus(values.enqueue(addToQueue.toList), putters))
        else {
          strategy match {
            case BackPressure =>
              (
                IO.now(false),
                Surplus(values.enqueue(addToQueue.toList), putters.enqueue(surplusValues -> p))
              )
            case Sliding =>
              (
                p.complete(true),
                Surplus(values.takeRight(capacity - as.size) ++ as.takeRight(capacity), putters)
              )
          }
        }

      case (p, state @ Shutdown(errors)) => (p.interrupt0(errors), state)
    }

    val release: (Boolean, Promise[Nothing, Boolean]) => IO[Nothing, Unit] = {
      case (_, p) => p.poll.void <> removePutter(p)
    }

    Promise.bracket[Nothing, State[A], Boolean, Boolean](ref)(acquire)(release)
  }

  /**
   * Adds a shutdown hook that will be executed when `shutdown` is called.
   */
  final def onShutdown(io: IO[Nothing, Unit]): IO[Nothing, Unit] =
    shutdownHook.modify(hook => ((), hook *> io))
}

object Queue {

  /**
   * Makes a new bounded queue.
   * When the capacity of the queue is reached, any additional calls to `offer` will be suspended
   * until there is more room in the queue.
   */
  final def bounded[A](capacity: Int): IO[Nothing, Queue[A]] =
<<<<<<< HEAD
    for {
      state        <- Ref[State[A]](Surplus[A](IQueue.empty, IQueue.empty))
      shutdownHook <- Ref[IO[Nothing, Unit]](IO.unit)
    } yield new Queue[A](capacity, state, shutdownHook)
=======
    Ref[State[A]](Surplus[A](IQueue.empty, IQueue.empty))
      .map(new Queue[A](capacity, _, BackPressure))

  /**
   * Makes a new bounded queue with sliding strategy.
   * When the capacity of the queue is reached, new elements will be added and the old elements
   * will be dropped.
   */
  final def sliding[A](capacity: Int): IO[Nothing, Queue[A]] =
    Ref[State[A]](Surplus[A](IQueue.empty, IQueue.empty)).map(new Queue[A](capacity, _, Sliding))
>>>>>>> 9298c5a6

  /**
   * Makes a new unbounded queue.
   */
  final def unbounded[A]: IO[Nothing, Queue[A]] = bounded(Int.MaxValue)

  private[ioqueue] object internal {

    sealed trait SurplusStrategy

    case object Sliding extends SurplusStrategy

    case object BackPressure extends SurplusStrategy

    sealed trait State[A] {
      def size: IO[Nothing, Int]
    }

    final case class Deficit[A](takers: IQueue[Promise[Nothing, A]]) extends State[A] {
      def size: IO[Nothing, Int] = IO.point(-takers.length)
    }

    final case class Shutdown[A](t: List[Throwable]) extends State[A] {
      def size: IO[Nothing, Int] = IO.terminate0(t)
    }

    final case class Surplus[A](
      queue: IQueue[A],
      putters: IQueue[(Iterable[A], Promise[Nothing, Boolean])]
    ) extends State[A] {

      def size: IO[Nothing, Int] = IO.point {
        queue.size + putters.foldLeft(0) {
          case (length, (as, _)) => length + as.size
        }
      }
    }

  }

}<|MERGE_RESOLUTION|>--- conflicted
+++ resolved
@@ -17,11 +17,12 @@
  * 2. Benchmark to see how slow this implementation is and if there are any
  *    easy ways to improve performance.
  */
-<<<<<<< HEAD
-class Queue[A] private (capacity: Int, ref: Ref[State[A]], shutdownHook: Ref[IO[Nothing, Unit]]) {
-=======
-class Queue[A] private (capacity: Int, ref: Ref[State[A]], strategy: SurplusStrategy) {
->>>>>>> 9298c5a6
+class Queue[A] private (
+  capacity: Int,
+  ref: Ref[State[A]],
+  strategy: SurplusStrategy,
+  shutdownHook: Ref[IO[Nothing, Unit]]
+) {
 
   /**
    * Retrieves the size of the queue, which is equal to the number of elements
@@ -113,12 +114,7 @@
 
             }
         }
-<<<<<<< HEAD
       case (p, state @ Shutdown(errors)) => (p.interrupt0(errors), state)
-=======
-      case (p, state @ Shutdown(errors)) =>
-        (interruptPromise(p, errors), state)
->>>>>>> 9298c5a6
     }
 
     val release: (Boolean, Promise[Nothing, A]) => IO[Nothing, Unit] = {
@@ -283,24 +279,20 @@
    * When the capacity of the queue is reached, any additional calls to `offer` will be suspended
    * until there is more room in the queue.
    */
-  final def bounded[A](capacity: Int): IO[Nothing, Queue[A]] =
-<<<<<<< HEAD
+  final def bounded[A](capacity: Int): IO[Nothing, Queue[A]] = createQueue(capacity, BackPressure)
+
+  /**
+   * Makes a new bounded queue with sliding strategy.
+   * When the capacity of the queue is reached, new elements will be added and the old elements
+   * will be dropped.
+   */
+  final def sliding[A](capacity: Int): IO[Nothing, Queue[A]] = createQueue(capacity, Sliding)
+
+  private def createQueue[A](capacity: Int, strategy: SurplusStrategy): IO[Nothing, Queue[A]] =
     for {
       state        <- Ref[State[A]](Surplus[A](IQueue.empty, IQueue.empty))
       shutdownHook <- Ref[IO[Nothing, Unit]](IO.unit)
-    } yield new Queue[A](capacity, state, shutdownHook)
-=======
-    Ref[State[A]](Surplus[A](IQueue.empty, IQueue.empty))
-      .map(new Queue[A](capacity, _, BackPressure))
-
-  /**
-   * Makes a new bounded queue with sliding strategy.
-   * When the capacity of the queue is reached, new elements will be added and the old elements
-   * will be dropped.
-   */
-  final def sliding[A](capacity: Int): IO[Nothing, Queue[A]] =
-    Ref[State[A]](Surplus[A](IQueue.empty, IQueue.empty)).map(new Queue[A](capacity, _, Sliding))
->>>>>>> 9298c5a6
+    } yield new Queue[A](capacity, state, strategy, shutdownHook)
 
   /**
    * Makes a new unbounded queue.
