--- conflicted
+++ resolved
@@ -123,11 +123,6 @@
     make a bounded queue with capacity 2, fill it then offer 3 more items, calling `takeAll` 3 times should return the first 2 items, then the next 2, then the last one ${upTo(
       30.second
     )(e47)}
-<<<<<<< HEAD
-    make a bounded queue, create a shutdown hook completing a promise, then shutdown the queue, the promise should be completed ${upTo(
-      30.second
-    )(e48)}
-=======
     make a sliding queue of size 3, offering 4 values should return true and the first should be dropped ${upTo(
       1.second
     )(e48)}
@@ -141,8 +136,9 @@
     make a sliding queue of size 2, offering 6 values the queue slides correctly ${upTo(1.second)(
       e52
     )}
->>>>>>> 9298c5a6
-
+    make a bounded queue, create a shutdown hook completing a promise, then shutdown the queue, the promise should be completed ${upTo(
+      30.second
+    )(e53)}
     """
 
   def e1 = unsafeRun(
@@ -649,14 +645,6 @@
 
   def e48 = unsafeRun(
     for {
-<<<<<<< HEAD
-      queue <- Queue.bounded[Int](3)
-      p     <- Promise.make[Nothing, Boolean]
-      _     <- queue.onShutdown(p.complete(true).void)
-      _     <- queue.shutdown
-      res   <- p.get
-    } yield res must_=== true
-=======
       queue <- Queue.sliding[Int](3)
       _     <- queue.offer(1)
       _     <- queue.offer(2)
@@ -701,7 +689,16 @@
       v1    <- queue.offerAll(Iterable(1, 2, 3, 4, 5, 6))
       l     <- queue.takeAll
     } yield (l must_=== List(5, 6)).and(v1 must_=== true)
->>>>>>> 9298c5a6
+  )
+
+  def e53 = unsafeRun(
+    for {
+      queue <- Queue.bounded[Int](3)
+      p     <- Promise.make[Nothing, Boolean]
+      _     <- queue.onShutdown(p.complete(true).void)
+      _     <- queue.shutdown
+      res   <- p.get
+    } yield res must_=== true
   )
 
   private def waitForSize[A](queue: Queue[A], size: Int): IO[Nothing, Int] =
