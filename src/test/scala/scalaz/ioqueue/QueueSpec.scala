--- conflicted
+++ resolved
@@ -4,11 +4,8 @@
 import scala.concurrent.duration._
 import org.specs2.concurrent.ExecutionEnv
 import org.specs2.specification.AroundTimeout
-<<<<<<< HEAD
-import scalaz.zio.{ IO, Ref }
-=======
+
 import scalaz.zio._
->>>>>>> e287b7e8
 
 class QueueSpec(implicit ee: ExecutionEnv) extends AbstractRTSSpec with AroundTimeout {
 
@@ -93,14 +90,9 @@
     for {
       queue <- Queue.bounded[Int](100)
       _     <- queue.take.fork
-<<<<<<< HEAD
       check <- (queue.interruptTake(new Exception("interrupt take in e2")) <* IO
                 .sleep(1.millis))
-                .doWhile(!_)
-=======
-      check <- (queue.interruptTake(new Exception("interrupt take in e2")) <* IO.sleep(1.millis))
                 .repeat(Schedule.doWhile(!_))
->>>>>>> e287b7e8
       _ <- queue.offer(25)
       v <- queue.take
     } yield (check must beTrue).and(v must_== 25)
@@ -110,14 +102,9 @@
     for {
       queue <- Queue.bounded[Int](0)
       _     <- queue.offer(14).fork
-<<<<<<< HEAD
       check <- (queue
                 .interruptOffer(new Exception("interrupt offer in e3")) <* IO.sleep(1.millis))
-                .doWhile(!_)
-=======
-      check <- (queue.interruptOffer(new Exception("interrupt offer in e3")) <* IO.sleep(1.millis))
                 .repeat(Schedule.doWhile(!_))
->>>>>>> e287b7e8
       _ <- queue.offer(12)
       v <- queue.take
     } yield (check must beTrue).and(v must_=== 12)
@@ -134,74 +121,44 @@
     } yield v must_=== "don't give up :D"
   )
 
-  import scala.concurrent.duration._
-
   def e5 =
     unsafeRun(for {
-<<<<<<< HEAD
       queue  <- Queue.bounded[Int](10)
-      f      <- IO.forkAll(takePreservingOrder(queue, 10))
+      f      <- IO.forkAll(takePreservingOrder(queue, 10, 0))
       orders = Range.inclusive(1, 10).toList
-      _      <- IO.forkAll(offerPreservingOrder(queue, orders))
+      _      <- waitForSize(queue, -10)
+      _      <- IO.forkAll(offerPreservingOrder(queue, orders, -10))
       v      <- f.join
     } yield v must_=== orders)
-=======
-      queue <- Queue.bounded[Int](10)
-      _     <- IO.forkAll(List.fill(10)(queue.take.void))
-      _     <- waitForSize(queue, -10)
-      _     <- Range.inclusive(1, 10).map(queue.offer).foldLeft[IO[Nothing, Unit]](IO.unit)(_ *> _)
-      _     <- queue.offer(37)
-      v     <- queue.take
-    } yield v must_=== 37)
->>>>>>> e287b7e8
 
   def e6 =
     unsafeRun(for {
       queue <- Queue.bounded[Int](10)
       order = Range.inclusive(1, 10).toList
-<<<<<<< HEAD
-      _     <- IO.forkAll(offerPreservingOrder(queue, order))
-      f     <- IO.forkAll(takePreservingOrder(queue, 10))
+      _     <- IO.forkAll(offerPreservingOrder(queue, order, 0))
+      _     <- waitForSize(queue, 10)
+      f     <- IO.forkAll(takePreservingOrder(queue, 10, 10))
       l     <- f.join
     } yield l must_=== order)
 
   def e7 =
     unsafeRun((for {
       queue        <- Queue.bounded[Int](10)
-      _            <- queue.offer(1).repeatN(10)
+      _            <- queue.offer(1).repeat(Schedule.recurs(10))
       refSuspended <- Ref[Boolean](true)
-      _            <- (queue.offer(2).repeatN(10) *> refSuspended.set(false)).fork
+      _            <- (queue.offer(2).repeat(Schedule.recurs(10)) *> refSuspended.set(false)).fork
       isSuspended  <- refSuspended.get
     } yield isSuspended must_=== true).supervised)
-=======
-      _     <- IO.forkAll(order.map(queue.offer))
-      _     <- waitForSize(queue, 10)
-      l     <- queue.take.repeat(Schedule.recurs(10) *> Schedule.identity[Int].collect)
-    } yield l.toSet must_=== order.toSet)
-
-  def e7 =
-    unsafeRun(for {
-      queue <- Queue.bounded[Int](10)
-      _     <- queue.offer(1).repeat(Schedule.recurs(20)).fork
-      _     <- waitForSize(queue, 11)
-      size  <- queue.size
-    } yield size must_=== 11)
->>>>>>> e287b7e8
 
   def e8 =
     unsafeRun((for {
       queue  <- Queue.bounded[Int](5)
       orders = Range.inclusive(1, 10).toList
-      _      <- IO.forkAll(offerPreservingOrder(queue, orders))
+      _      <- IO.forkAll(offerPreservingOrder(queue, orders, 0))
       _      <- waitForSize(queue, 10)
       l <- queue.take
-<<<<<<< HEAD
-            .repeatNFold[List[Int]](10)(List.empty[Int], (l, i) => l ++ List(i))
+            .repeat(Schedule.recurs(10) *> Schedule.identity[Int].collect)
     } yield l must_=== orders).supervised)
-=======
-            .repeat(Schedule.recurs(10) *> Schedule.identity[Int].collect.map(_.reverse))
-    } yield l.reverse must_=== orders)
->>>>>>> e287b7e8
 
   def e9 = unsafeRun(
     for {
@@ -257,7 +214,7 @@
     for {
       queue  <- Queue.bounded[Int](3)
       orders = List(1, 2, 3, 4)
-      _      <- IO.forkAll(offerPreservingOrder(queue, orders))
+      _      <- IO.forkAll(offerPreservingOrder(queue, orders, 0))
       _      <- waitForSize(queue, 4)
       v      <- queue.takeAll
       c      <- queue.take
@@ -355,26 +312,26 @@
   def e24 = unsafeRun(
     (for {
       queue <- Queue.bounded[Int](3)
-      _     <- IO.forkAll(offerPreservingOrder(queue, List(1, 2, 3, 4)))
+      _     <- IO.forkAll(offerPreservingOrder(queue, List(1, 2, 3, 4), 0))
       _     <- waitForSize(queue, 4)
       l     <- queue.takeUpTo(4)
     } yield l must_=== List(1, 2, 3)).supervised
   )
 
   private def waitForSize[A](queue: Queue[A], size: Int): IO[Nothing, Int] =
-<<<<<<< HEAD
-    (queue.size <* IO.sleep(1.millis)).doWhile(_ != size)
-
-  private def offerPreservingOrder[A](queue: Queue[A], values: List[A]): List[IO[Nothing, Unit]] =
+    (queue.size <* IO.sleep(1.millis)).repeat(Schedule.doWhile(_ != size))
+
+  private def offerPreservingOrder[A](
+    queue: Queue[A],
+    values: List[A],
+    size: Int
+  ): List[IO[Nothing, Unit]] =
     values.zipWithIndex.map {
-      case (n, index) => waitForSize(queue, index) *> queue.offer(n)
+      case (n, index) => waitForSize(queue, size + index) *> queue.offer(n)
     }
 
-  private def takePreservingOrder[A](queue: Queue[A], n: Int): List[IO[Nothing, A]] = {
-    val range = Range.inclusive(1, n).toList
-    range.map(index => queue.take <* waitForSize(queue, index))
+  private def takePreservingOrder[A](queue: Queue[A], n: Int, size: Int): List[IO[Nothing, A]] = {
+    val range = Range(0, n).toList
+    range.map(index => waitForSize(queue, size - index) *> queue.take)
   }
-=======
-    (queue.size <* IO.sleep(1.millis)).repeat(Schedule.doWhile(_ != size))
->>>>>>> e287b7e8
 }