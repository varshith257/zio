--- conflicted
+++ resolved
@@ -1,12 +1,8 @@
 package zio.test.magnolia
 
 import zio.test._
-<<<<<<< HEAD
+
 import DeriveDiff.gen
-=======
->>>>>>> dd114ff4
-
-import zio.test.magnolia.diff._
 import java.time.Instant
 
 object DeriveDiffSpec extends ZIOSpecDefault {
