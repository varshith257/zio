package zio.test

import zio._
import zio.test.Assertion._
import zio.test.TestAspect.{jvm, nonFlaky}
import java.util.concurrent.TimeUnit

object TestClockSpecJVM extends ZIOBaseSpec {

  def spec =
    suite("TestClockSpecJVM")(
      suite("asScheduledExecutorService")(
        test("schedules tasks at fixed rate correctly") {
          for {
            runtime                 <- ZIO.runtime[Any]
            ref                     <- Ref.make[List[Long]](List.empty)
            clock                   <- ZIO.clock
            scheduler               <- ZIO.blocking(Clock.scheduler)
            scheduledExecutorService = scheduler.asScheduledExecutorService
            _ <- ZIO.succeed {
                   scheduledExecutorService.scheduleAtFixedRate(
                     new Runnable {
                       def run(): Unit =
                         Unsafe.unsafe { implicit unsafe =>
                           runtime.unsafe.run {
                             clock.sleep(2.seconds) *>
                               clock.currentTime(TimeUnit.SECONDS).flatMap(now => ref.update(now :: _))
                           }.getOrThrowFiberFailure()
                         }
                     },
                     3,
                     5,
                     TimeUnit.SECONDS
                   )
                 }
            _      <- TestClock.adjust(25.seconds)
            values <- ref.get
          } yield assert(values.reverse)(equalTo(List(5L, 10L, 15L, 20L, 25L)))
        },
        test("does not allow tasks to pile up") {
          for {
            runtime                 <- ZIO.runtime[Any]
            ref                     <- Ref.make[List[Long]](List.empty)
            clock                   <- ZIO.clock
            scheduler               <- ZIO.blocking(Clock.scheduler)
            scheduledExecutorService = scheduler.asScheduledExecutorService
            _ <- ZIO.succeed {
                   scheduledExecutorService.scheduleAtFixedRate(
                     new Runnable {
                       def run(): Unit =
                         Unsafe.unsafe { implicit unsafe =>
                           runtime.unsafe.run {
                             clock.sleep(5.seconds) *>
                               clock.currentTime(TimeUnit.SECONDS).flatMap(now => ref.update(now :: _))
                           }.getOrThrowFiberFailure()
                         }
                     },
                     3,
                     2,
                     TimeUnit.SECONDS
                   )
                 }
            _      <- TestClock.adjust(28.seconds)
            values <- ref.get
          } yield assert(values.reverse)(equalTo(List(8L, 13L, 18L, 23L, 28L)))
        },
        test("schedules tasks with fixed delay correctly") {
          for {
            runtime                 <- ZIO.runtime[Any]
            ref                     <- Ref.make[List[Long]](List.empty)
            clock                   <- ZIO.clock
            scheduler               <- ZIO.blocking(Clock.scheduler)
            scheduledExecutorService = scheduler.asScheduledExecutorService
            _ <- ZIO.succeed {
                   scheduledExecutorService.scheduleWithFixedDelay(
                     new Runnable {
                       def run(): Unit =
                         Unsafe.unsafe { implicit unsafe =>
                           runtime.unsafe.run {
                             clock.sleep(2.seconds) *>
                               clock.currentTime(TimeUnit.SECONDS).flatMap(now => ref.update(now :: _))
                           }.getOrThrowFiberFailure()
                         }
                     },
                     3,
                     5,
                     TimeUnit.SECONDS
                   )
                 }
            _      <- TestClock.adjust(33.seconds)
            values <- ref.get
          } yield assert(values.reverse)(equalTo(List(5L, 12L, 19L, 26L, 33L)))
        },
        test("allows scheduled tasks to be interrupted") {
          for {
            runtime                 <- ZIO.runtime[Any]
            ref                     <- Ref.make[List[Long]](List.empty)
            clock                   <- ZIO.clock
            scheduler               <- ZIO.blocking(Clock.scheduler)
            scheduledExecutorService = scheduler.asScheduledExecutorService
<<<<<<< HEAD
            future <- ZIO.logInfo("Scheduling task...") *>
                        ZIO.succeed {
                          scheduledExecutorService.scheduleAtFixedRate(
                            new Runnable {
                              def run(): Unit =
                                Unsafe.unsafe { implicit unsafe =>
                                  runtime.unsafe.run {
                                    ZIO.logInfo("Task started..") *>
                                      clock.sleep(2.seconds) *>
                                      clock.currentTime(TimeUnit.SECONDS).flatMap(now => ref.update(now :: _)) *>
                                      ZIO.logInfo("Task completed")
                                  }.getOrThrowFiberFailure()
                                }
                            },
                            3,
                            5,
                            TimeUnit.SECONDS
                          )
                        }
            _      <- TestClock.adjust(7.seconds)
=======
            promise                 <- Promise.make[Nothing, Unit]
            future <- ZIO.succeed {
                        scheduledExecutorService.scheduleAtFixedRate(
                          new Runnable {
                            def run(): Unit =
                              Unsafe.unsafe { implicit unsafe =>
                                runtime.unsafe.run {
                                  (promise.succeed(()) *> clock.sleep(2.seconds) *>
                                    clock.currentTime(TimeUnit.SECONDS).flatMap(now => ref.update(now :: _)))
                                }.getOrThrowFiberFailure()
                              }
                          },
                          3,
                          5,
                          TimeUnit.SECONDS
                        )
                      }
            _      <- TestClock.adjust(3.seconds)
            _      <- promise.await
            _      <- TestClock.adjust(4.seconds)
>>>>>>> 2c2386fc
            _      <- ZIO.succeed(future.cancel(false))
            _      <- TestClock.adjust(11.seconds)
            values <- ref.get
            _      <- ZIO.logInfo(s"Values after interruption: $values")
          } yield assert(values.reverse)(equalTo(List(5L)))
        }
      )
<<<<<<< HEAD
    ) @@ TestAspect.nonFlaky(100)
=======
    ) @@ jvm(nonFlaky(20))
>>>>>>> 2c2386fc
}<|MERGE_RESOLUTION|>--- conflicted
+++ resolved
@@ -98,28 +98,6 @@
             clock                   <- ZIO.clock
             scheduler               <- ZIO.blocking(Clock.scheduler)
             scheduledExecutorService = scheduler.asScheduledExecutorService
-<<<<<<< HEAD
-            future <- ZIO.logInfo("Scheduling task...") *>
-                        ZIO.succeed {
-                          scheduledExecutorService.scheduleAtFixedRate(
-                            new Runnable {
-                              def run(): Unit =
-                                Unsafe.unsafe { implicit unsafe =>
-                                  runtime.unsafe.run {
-                                    ZIO.logInfo("Task started..") *>
-                                      clock.sleep(2.seconds) *>
-                                      clock.currentTime(TimeUnit.SECONDS).flatMap(now => ref.update(now :: _)) *>
-                                      ZIO.logInfo("Task completed")
-                                  }.getOrThrowFiberFailure()
-                                }
-                            },
-                            3,
-                            5,
-                            TimeUnit.SECONDS
-                          )
-                        }
-            _      <- TestClock.adjust(7.seconds)
-=======
             promise                 <- Promise.make[Nothing, Unit]
             future <- ZIO.succeed {
                         scheduledExecutorService.scheduleAtFixedRate(
@@ -140,7 +118,6 @@
             _      <- TestClock.adjust(3.seconds)
             _      <- promise.await
             _      <- TestClock.adjust(4.seconds)
->>>>>>> 2c2386fc
             _      <- ZIO.succeed(future.cancel(false))
             _      <- TestClock.adjust(11.seconds)
             values <- ref.get
@@ -148,9 +125,5 @@
           } yield assert(values.reverse)(equalTo(List(5L)))
         }
       )
-<<<<<<< HEAD
-    ) @@ TestAspect.nonFlaky(100)
-=======
     ) @@ jvm(nonFlaky(20))
->>>>>>> 2c2386fc
 }