/*
 * Copyright 2019-2024 John A. De Goes and the ZIO Contributors
 *
 * Licensed under the Apache License, Version 2.0 (the "License");
 * you may not use this file except in compliance with the License.
 * You may obtain a copy of the License at
 *
 *     http://www.apache.org/licenses/LICENSE-2.0
 *
 * Unless required by applicable law or agreed to in writing, software
 * distributed under the License is distributed on an "AS IS" BASIS,
 * WITHOUT WARRANTIES OR CONDITIONS OF ANY KIND, either express or implied.
 * See the License for the specific language governing permissions and
 * limitations under the License.
 */

package zio.test

import zio.stacktracer.TracingImplicits.disableAutoTrace
import zio.test.{ErrorMessage => M}
import zio.test.Assertion.Arguments.valueArgument

trait AssertionVariants {
  private def diffProduct[T](
    obj1: T,
    obj2: T,
    paramNames: List[String] = Nil,
    rootClassName: Option[String] = None
  ): String = {
    val currClassName = rootClassName.getOrElse(obj1.getClass.getSimpleName)

    (obj1, obj2) match {
      case (seq1: Iterable[Any], seq2: Iterable[Any]) => {
        val maxSize    = math.max(seq1.size, seq2.size)
        val paddedSeq1 = seq1.toVector.padTo(maxSize, null)
        val paddedSeq2 = seq2.toVector.padTo(maxSize, null)

        paddedSeq1
          .zip(paddedSeq2)
          .zipWithIndex
          .flatMap { case ((subObj1, subObj2), index) =>
            val newParamName = s"[$index]"
            if (subObj1 != subObj2 && !subObj1.isInstanceOf[Product]) {
              val paramName = s"${paramNames.reverse.mkString("")}[$index]"
              Some(s"$currClassName$paramName : expected '$subObj2' got '$subObj1'\n")
            } else {
              diffProduct(subObj1, subObj2, newParamName :: paramNames, Some(currClassName))
            }
          }
          .mkString
      }
      case (obj1: Product, obj2: Product) if obj1.productArity == obj2.productArity =>
        obj1.productIterator
          .zip(obj2.productIterator)
          .zip(obj1.productElementNames)
          .flatMap { case ((subObj1, subObj2), paramName) =>
            val newParamName = if (paramName.nonEmpty) s".$paramName" else ""
            if (subObj1 != subObj2 && !subObj1.isInstanceOf[Product])
              s"$currClassName${paramNames.reverse.mkString("")}$newParamName : expected '$subObj2' got '$subObj1'\n"
            else
              diffProduct(subObj1, subObj2, newParamName :: paramNames, Some(currClassName))
          }
          .mkString
      case _ => ""
    }
  }

  /**
   * Makes a new assertion that requires a value equal the specified value.
   */
<<<<<<< HEAD
  final def equalTo[A](expected: A): Assertion[A] =
    Assertion[A](
      TestArrow
        .make[A, Boolean] { actual =>
          val result = (actual, expected) match {
            case (left: Array[_], right: Array[_])         => left.sameElements[Any](right)
            case (left: CharSequence, right: CharSequence) => left.toString == right.toString
            case (left, right)                             => left == right
          }
          TestTrace.boolean(result) {
            if (expected.isInstanceOf[Product]) {
              M.text(diffProduct(actual, expected))
            } else {
              M.pretty(actual) + M.equals + M.pretty(expected)
=======
    final def equalTo[A](expected: A): Assertion[A] =
      Assertion[A](
        TestArrow
          .make[A, Boolean] { actual =>
            val result = (actual, expected) match {
              case (left: Array[_], right: Array[_]) => left.sameElements[Any](right)
              case (left: CharSequence, right: CharSequence) => left.toString == right.toString
              case (left, right)                     => left == right
            }
            TestTrace.boolean(result) {
              if(expected.isInstanceOf[Product]){
                M.text(diffProduct(actual, expected))
              }else{
                M.pretty(actual) + M.equals + M.pretty(expected)
              }
>>>>>>> a1527fc6
            }
          }
          .withCode("equalTo", valueArgument(expected))
      )
}<|MERGE_RESOLUTION|>--- conflicted
+++ resolved
@@ -68,22 +68,6 @@
   /**
    * Makes a new assertion that requires a value equal the specified value.
    */
-<<<<<<< HEAD
-  final def equalTo[A](expected: A): Assertion[A] =
-    Assertion[A](
-      TestArrow
-        .make[A, Boolean] { actual =>
-          val result = (actual, expected) match {
-            case (left: Array[_], right: Array[_])         => left.sameElements[Any](right)
-            case (left: CharSequence, right: CharSequence) => left.toString == right.toString
-            case (left, right)                             => left == right
-          }
-          TestTrace.boolean(result) {
-            if (expected.isInstanceOf[Product]) {
-              M.text(diffProduct(actual, expected))
-            } else {
-              M.pretty(actual) + M.equals + M.pretty(expected)
-=======
     final def equalTo[A](expected: A): Assertion[A] =
       Assertion[A](
         TestArrow
@@ -99,7 +83,6 @@
               }else{
                 M.pretty(actual) + M.equals + M.pretty(expected)
               }
->>>>>>> a1527fc6
             }
           }
           .withCode("equalTo", valueArgument(expected))
